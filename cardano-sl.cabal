name:                cardano-sl
version:             0.5.1
synopsis:            Cardano SL main implementation
description:         Please see README.md
license:             MIT
license-file:        LICENSE
author:              Serokell
maintainer:          Serokell <hi@serokell.io>
copyright:           2016 IOHK
category:            Currency
build-type:          Simple
extra-source-files:  README.md
cabal-version:       >=1.10

Flag with-wallet
  default:     False
  manual:      True

  description: Build with wallet

Flag with-explorer
  default:     True
  manual:      True

  description: Build with explorer

library
  exposed-modules:      Paths_cardano_sl

                        -- Arbitrary instances
                        Pos.Arbitrary.Block
                        Pos.Arbitrary.Delegation
                        Pos.Arbitrary.Txp.Network

                        Pos.Aeson
                        Pos.Binary
                        Pos.Block.BListener
                        Pos.Block.Core
                        Pos.Block.Logic
                        Pos.Block.Network
                        Pos.Block.Pure
                        Pos.Block.RetrievalQueue
                        Pos.Block.Slog
                        Pos.Block.Types
                        Pos.CLI
                        Pos.Context
                        Pos.CompileConfig
                        Pos.Communication
                        Pos.Constants

                        Pos.DB.DB
                        Pos.DB.Block

                        Pos.Delegation

                        -- Arbitrary data generation
                        Pos.Generator
                        Pos.Generator.Block
                        Pos.Generator.BlockEvent
                        Pos.Generator.BlockEvent.DSL

                        -- Genesis data
                        Pos.Genesis

                        -- GState
                        Pos.GState
                        Pos.GState.BlockExtra

                        -- LRC
                        Pos.Lrc
                        Pos.Lrc.FtsPure

                        -- Something
                        Pos.Launcher
                        Pos.Launcher.Resource
                        Pos.Launcher.Runner

                        -- SafeCopy serialization (required in wallet)
                        Pos.SafeCopy

                        -- Something
                        Pos.Security
                        Pos.Security.Class
                        Pos.Security.Workers

                        -- SSC
                        Pos.Ssc.GodTossing
                        Pos.Ssc.SscAlgo

                        -- Statistics
                        Pos.Statistics

                        -- Client
                        Pos.Client.Txp.Addresses
                        Pos.Client.Txp.Balances
                        Pos.Client.Txp.History
                        Pos.Client.Txp.Util

                        Pos.Client.CLI.NodeOptions
                        Pos.Client.CLI.Params
                        Pos.Client.CLI.Secrets
                        Pos.Client.CLI.Util

                        -- Txp
                        Pos.Txp

                        Pos.Types

                        -- Update system
                        Pos.Update

                        -- Utilities/helpers
                        Pos.Util
                        Pos.Util.LoggerName
                        Pos.Util.Undefined
                        Pos.Util.BackupPhrase
                        Pos.Util.JsonLog
                        Pos.Util.OutboundQueue
                        Pos.Util.UserSecret

                        -- Wallets
                        Pos.Wallet
                        Pos.Wallet.KeyStorage
                        Pos.Wallet.SscType
                        Pos.Wallet.WalletMode
                        Pos.Wallet.Web.ClientTypes
                        Pos.Wallet.Web.Error
                        Pos.Wallet.Web.Error.Types
                        Pos.Wallet.Web.Error.Util
                        Pos.Wallet.Web.Secret
                        Pos.Wallet.Web.State
                        Pos.Wallet.Web.State.Acidic
                        Pos.Wallet.Web.State.State
                        Pos.Wallet.Web.State.Storage
                        Pos.Wallet.Web.Util

                        Pos.Web
                        Pos.Web.Api
                        Pos.Web.Mode
                        Pos.Web.Server
                        Pos.Web.Types

                        -- Worker, work mode
                        Pos.Worker
                        Pos.WorkMode
                        Pos.WorkMode.Class

                        -- Binary serialization
                        Pos.Binary.Communication
                        Pos.Binary.Relay

                        -- Heavy delegation
                        Pos.Delegation.Types

                        -- Exposed for tests
                        Pos.Block.Logic.VAR
                        Pos.Generator.Block.Param

  -- Explorer (TODO: move into cardano-explorer)
  exposed-modules:
                        Pos.Explorer

                        -- Needed for testing
                        Pos.Arbitrary.Explorer

                        Pos.Util.Servant

  other-modules:        Pos.Aeson.CompileConfig
                        Pos.Aeson.Types
                        Pos.Aeson.Crypto

                        -- Binary serialization
                        Pos.Binary.Block
                        Pos.Binary.Block.Block
                        Pos.Binary.Block.Core
                        Pos.Binary.Block.Slog
                        Pos.Binary.Delegation
                        Pos.Binary.Ssc
                        Pos.Binary.Txp
                        Pos.Binary.Txp.Network

                        -- Block processing
                        Pos.Block.Core.Genesis
                        Pos.Block.Core.Genesis.Chain
                        Pos.Block.Core.Genesis.Lens
                        Pos.Block.Core.Genesis.Misc
                        Pos.Block.Core.Genesis.Types
                        Pos.Block.Core.Main
                        Pos.Block.Core.Main.Chain
                        Pos.Block.Core.Main.Helpers
                        Pos.Block.Core.Main.Lens
                        Pos.Block.Core.Main.Misc
                        Pos.Block.Core.Main.Types
                        Pos.Block.Core.Union
                        Pos.Block.Core.Union.Misc
                        Pos.Block.Core.Union.Types
                        Pos.Block.Error
                        Pos.Block.Logic.Util
                        Pos.Block.Logic.Creation
                        Pos.Block.Logic.Header
                        Pos.Block.Logic.Internal
                        Pos.Block.Network.Announce
                        Pos.Block.Network.Types
                        Pos.Block.Network.Listeners
                        Pos.Block.Network.Logic
                        Pos.Block.Network.Retrieval
                        Pos.Block.Slog.Context
                        Pos.Block.Slog.Logic
                        Pos.Block.Slog.Types
                        Pos.Block.Worker

                        -- Compile config
                        Pos.CompileConfig.Parser
                        Pos.CompileConfig.Type

                        -- NodeContext
                        Pos.Context.Context
                        Pos.Context.Functions

                        -- Crypto
                        Pos.Crypto.HDDiscovery

                        -- DB
                        Pos.DB.Misc

                        -- Heavy delegation
                        Pos.Delegation.Cede
                        Pos.Delegation.Cede.Class
                        Pos.Delegation.Cede.Logic
                        Pos.Delegation.Cede.Types
                        Pos.Delegation.Cede.Holders
                        Pos.Delegation.Class
                        Pos.Delegation.DB
                        Pos.Delegation.Helpers
                        Pos.Delegation.Listeners
                        Pos.Delegation.Logic
                        Pos.Delegation.Logic.Common
                        Pos.Delegation.Logic.Mempool
                        Pos.Delegation.Logic.VAR
                        Pos.Delegation.Lrc
                        Pos.Delegation.Worker

                        -- Arbitrary data generation
                        Pos.Generator.Block.Error
                        Pos.Generator.Block.Logic
                        Pos.Generator.Block.Payload
                        Pos.Generator.Block.Mode

                        -- GState
                        Pos.GState.Context
                        Pos.GState.GState

                        -- Launcher
                        Pos.Launcher.Launcher
                        Pos.Launcher.Mode
                        Pos.Launcher.Param
                        Pos.Launcher.Scenario

                        -- Network
                        Pos.Communication.Types
                        Pos.Communication.Message
                        Pos.Communication.Methods
                        Pos.Communication.Tx
                        Pos.Communication.Server
                        Pos.Communication.Limits
                        Pos.Communication.Update

                        -- LRC
                        Pos.Lrc.Consumers
                        Pos.Lrc.DB
                        Pos.Lrc.DB.Leaders
                        Pos.Lrc.DB.Lrc
                        Pos.Lrc.DB.Richmen
                        Pos.Lrc.Logic
                        Pos.Lrc.Worker

                        Pos.Recovery.Instance

                        -- SSC
                        Pos.Ssc.Util

                        -- Statistics
                        Pos.Statistics.Ekg
                        Pos.Statistics.Statsd

                        -- Txp
                        Pos.Txp.Network
                        Pos.Txp.Network.Listeners
                        Pos.Txp.Network.Types
                        Pos.Txp.Worker

                        -- Update System
                        Pos.Update.Download
                        Pos.Update.Network
                        Pos.Update.Network.Listeners
                        Pos.Update.Worker

  -- Explorer (TODO: move into cardano-explorer)
  other-modules:        Pos.Binary.Explorer
                        Pos.Explorer.Core
                        Pos.Explorer.Core.Types
                        Pos.Explorer.Txp
                        Pos.Explorer.Txp.Global
                        Pos.Explorer.Txp.Local
                        Pos.Explorer.Txp.Toil
                        Pos.Explorer.Txp.Toil.Class
                        Pos.Explorer.Txp.Toil.Logic
                        Pos.Explorer.Txp.Toil.Types
                        Pos.Explorer.DB
                        Pos.Explorer.BListener

<<<<<<< HEAD
  if flag(with-web)
    other-modules:      Pos.Aeson.Crypto
                        Pos.Aeson.Types
                        Pos.Web.Api
                        Pos.Web.Mode
                        Pos.Web.Server
                        Pos.Web.Types
  if flag(with-wallet)
    exposed-modules:
                        Pos.Wallet.Redirect
                        Pos.Wallet.WalletMode
                        Pos.Wallet.SscType
  if (flag(with-wallet) && flag(with-web))
    other-modules:      Pos.Aeson.ClientTypes
                        Pos.Aeson.WalletBackup
                        Pos.Wallet.Web.Account
                        Pos.Wallet.Web.Api
                        Pos.Wallet.Web.Backup
                        Pos.Wallet.Web.ClientTypes
                        Pos.Wallet.Web.ClientTypes.Instances
                        Pos.Wallet.Web.ClientTypes.Functions
                        Pos.Wallet.Web.ClientTypes.Types
                        Pos.Wallet.Web.Error
                        Pos.Wallet.Web.Error.Util
                        Pos.Wallet.Web.Mode
                        Pos.Wallet.Web.Methods
                        Pos.Wallet.Web.Methods.Backup
                        Pos.Wallet.Web.Methods.History
                        Pos.Wallet.Web.Methods.Logic
                        Pos.Wallet.Web.Methods.Misc
                        Pos.Wallet.Web.Methods.Payment
                        Pos.Wallet.Web.Methods.Redeem
                        Pos.Wallet.Web.Methods.Reporting
                        Pos.Wallet.Web.Methods.Restore
                        Pos.Wallet.Web.Server
                        Pos.Wallet.Web.Server.Handlers
                        Pos.Wallet.Web.Server.Launcher
                        Pos.Wallet.Web.Server.Runner
                        Pos.Wallet.Web.Sockets
                        Pos.Wallet.Web.Sockets.ConnSet
                        Pos.Wallet.Web.Sockets.Connection
                        Pos.Wallet.Web.Sockets.Notifier
                        Pos.Wallet.Web.Sockets.Types
                        Pos.Wallet.Web.State
                        Pos.Wallet.Web.State.Acidic
                        Pos.Wallet.Web.State.State
                        Pos.Wallet.Web.State.Storage
                        Pos.Wallet.Web.Tracking
                        Pos.Wallet.Web.Tracking.BListener
                        Pos.Wallet.Web.Tracking.Sync
                        Pos.Wallet.Web.Tracking.Modifier

=======
>>>>>>> 6d85c7ef
  build-depends:        QuickCheck
                      , MonadRandom
                      , acid-state
                      , aeson >= 0.11.2.1
                      , ansi-terminal
                      , ansi-wl-pprint
                      , async
                      , base
                      , base58-bytestring
                      , base64-bytestring
                      , binary
                      , bytestring
                      , cardano-crypto
                      , cardano-report-server >= 0.2.1
                      , cardano-sl-core
                      , cardano-sl-db
                      , cardano-sl-godtossing
                      , cardano-sl-infra
                      , cardano-sl-lrc
                      , cardano-sl-ssc
                      , cardano-sl-txp
                      , cardano-sl-update
                      , cereal
                      , conduit >= 1.2.8
                      , containers
                      , cpphs
                      , cryptonite >= 0.23 && <= 0.23
                      , cryptonite-openssl >= 0.6
                      , data-default
                      , deepseq
                      , deriving-compat
                      , digest
                      , directory
                      , dlist
                      , dns
                      , ed25519
                      , ekg
                      , ekg-core
                      , ekg-statsd
                      , ether >= 0.5
                      , exceptions
                      , file-embed >= 0.0.10
                      , filelock >= 0.1.0.1
                      , filepath
                      , focus
                      , formatting
                      , generic-arbitrary
                      , gitrev
                      , hashable
                      , http-client
                      , http-client-tls
                      , http-conduit
                      , http-types
                      , iproute
                      , kademlia
                      , lens
                      , list-t
                      , log-warper >= 1.1.1
                      , lrucache
                      , memory
                      , mmorph
                      , monad-control
                      , monad-loops
                      , MonadRandom
                      , mono-traversable
                      , mtl
                      , neat-interpolation
                      , network-info >= 0.2.0.8
                      , network-transport
                      , network-transport-tcp
                      , node-sketch >= 0.1.0.0
                      , optparse-applicative
                      , parsec
                      , plutus-prototype
                      , pvss
                      , quickcheck-instances
                      , random
                      , reflection
                      , resourcet
                      , rocksdb-haskell >= 1.0.0
                      , safecopy
                      , serokell-util >= 0.1.3.4
                      , servant >= 0.8.1
                      , servant-multipart >= 0.10
                      , servant-server >= 0.8.1
                      , stm
                      , stm-containers
                      , string-qq
                      , tagged
                      , template-haskell
                      , text
                      , text-format
                      , th-lift-instances
                      , time
                      , time-units
                      , transformers
                      , transformers-base
                      , transformers-lift
                      , universum >= 0.1.11
                      , unordered-containers
                      , vector
                      , wai
                      , wai-extra
                      , warp
                      , warp-tls
                      , yaml
                      -- https://issues.serokell.io/issue/DEVOPS-230
                      , cpphs

  if !os(windows)
    build-depends:      unix

  hs-source-dirs:       src
  default-language:     Haskell2010
  ghc-options:         -Wall
                       -fno-warn-orphans
                       -O2

  -- linker speed up for linux
  -- for explorer / wallet linking see https://ghc.haskell.org/trac/ghc/ticket/13810
  if os(linux) && !flag(with-explorer) && !flag(with-wallet)
    ghc-options:       -optl-fuse-ld=gold
    ld-options:        -fuse-ld=gold

  default-extensions:   DeriveDataTypeable
                        DeriveGeneric
                        GeneralizedNewtypeDeriving
                        StandaloneDeriving
                        FlexibleContexts
                        FlexibleInstances
                        MultiParamTypeClasses
                        FunctionalDependencies
                        DefaultSignatures
                        NoImplicitPrelude
                        OverloadedStrings
                        RecordWildCards
                        TypeApplications
                        TupleSections
                        ViewPatterns
                        LambdaCase
                        MultiWayIf
                        ConstraintKinds
                        UndecidableInstances
                        BangPatterns
                        TemplateHaskell

  build-tools: cpphs >= 1.19
  ghc-options: -pgmP cpphs -optP --cpp

  if flag(with-explorer)
    cpp-options: -DWITH_EXPLORER

executable cardano-node-simple
  hs-source-dirs:      src/node
  main-is:             Main.hs
  build-depends:       base
                     , binary
                     , bytestring
                     , cardano-sl-core
                     , cardano-sl-infra
                     , cardano-sl-lrc
                     , cardano-sl-update
                     , cardano-sl-ssc
                     , cardano-sl
                     , containers
                     , data-default
                     , directory
                     , ether
                     , filepath
                     , formatting
                     , lens
                     , log-warper
                     , mtl
                     , neat-interpolation
                     , network-transport
                     , node-sketch
                     , network-transport-tcp
                     , optparse-applicative
                     , parsec
                     , serokell-util >= 0.1.3.4
                     , stm-containers
                     , time
                     , time-units
                     , universum >= 0.1.11
  default-language:    Haskell2010
  ghc-options:         -threaded -rtsopts
                       -Wall
                       -fno-warn-orphans
                       -O2

  -- linker speed up for linux
  if os(linux)
    ghc-options:       -optl-fuse-ld=gold
    ld-options:        -fuse-ld=gold

  default-extensions:   DeriveDataTypeable
                        DeriveGeneric
                        GeneralizedNewtypeDeriving
                        StandaloneDeriving
                        FlexibleContexts
                        FlexibleInstances
                        MultiParamTypeClasses
                        FunctionalDependencies
                        DefaultSignatures
                        NoImplicitPrelude
                        OverloadedStrings
                        RecordWildCards
                        TypeApplications
                        TupleSections
                        ViewPatterns
                        LambdaCase
                        MultiWayIf
                        ConstraintKinds
                        UndecidableInstances
                        BangPatterns
                        TemplateHaskell

  build-tools: cpphs >= 1.19
  ghc-options: -pgmP cpphs -optP --cpp

test-suite cardano-test
  main-is:             Test.hs
  other-modules:
                       -- Standard module with some magic
                       Spec

                       -- Something
                       Test.Pos.BinarySpec

                       -- Pos.Block testing
                       Test.Pos.Block.Identity.BinarySpec
                       Test.Pos.Block.Identity.SafeCopySpec
                       Test.Pos.Block.Logic.CreationSpec
                       Test.Pos.Block.Logic.Emulation
                       Test.Pos.Block.Logic.Mode
                       Test.Pos.Block.Logic.Util
                       Test.Pos.Block.Logic.Event
                       Test.Pos.Block.Logic.VarSpec

                       -- LRC
                       Test.Pos.Lrc.FollowTheSatoshiSpec
                       Test.Pos.Lrc.WorkerSpec

                       -- Everything else
                       Test.Pos.CborSpec
                       Test.Pos.Communication.Identity.BinarySpec
                       Test.Pos.ConstantsSpec
                       Test.Pos.Core.AddressSpec
                       Test.Pos.CryptoSpec
                       Test.Pos.Delegation.Identity.BinarySpec
                       Test.Pos.DHT.Identity.BinarySpec
                       Test.Pos.Explorer.Identity.BinarySpec
                       Test.Pos.Genesis.Identity.BinarySpec
                       Test.Pos.MerkleSpec
                       Test.Pos.Ssc.GodTossing.ComputeSharesSpec
                       Test.Pos.Ssc.GodTossing.Identity.BinarySpec
                       Test.Pos.Ssc.GodTossing.Identity.SafeCopySpec
                       Test.Pos.Ssc.GodTossing.SeedSpec
                       Test.Pos.Ssc.GodTossing.Toss.BaseSpec
                       Test.Pos.Ssc.GodTossing.VssCertDataSpec
                       Test.Pos.Txp.CoreSpec
                       Test.Pos.Txp.Identity.BinarySpec
                       Test.Pos.Txp.Toil.UtxoSpec
                       Test.Pos.Types.BlockSpec
                       Test.Pos.Types.CoinSpec
                       Test.Pos.Types.Identity.BinarySpec
                       Test.Pos.Types.Identity.SafeCopySpec
                       Test.Pos.Types.Identity.ShowReadSpec
                       Test.Pos.Types.SeedSpec
                       Test.Pos.Types.SlottingSpec
                       Test.Pos.Update.Identity.BinarySpec
                       Test.Pos.Update.Identity.SafeCopySpec
                       Test.Pos.Update.MemStateSpec
                       Test.Pos.Update.PollSpec
                       Test.Pos.Util
                       Test.Pos.Util.LimitsSpec
                       Test.Pos.Util.ModifierSpec
                       Test.Pos.UtilSpec
  type:                exitcode-stdio-1.0
  build-depends:       MonadRandom
                     , QuickCheck
                     , base
                     , bytestring
                     , cardano-sl-core
                     , cardano-sl-db
                     , cardano-sl-godtossing
                     , cardano-sl-infra
                     , cardano-sl-lrc
                     , cardano-sl-txp
                     , cardano-sl-update
                     , cardano-sl-ssc
                     , cardano-sl
                     , cborg
                     , cereal
                     , containers
                     , cryptonite
                     , data-default
                     , ether
                     , exceptions
                     , formatting
                     , generic-arbitrary
                     , hspec
                     , kademlia
                     , lens
                     , log-warper
                     , MonadRandom
                     , memory
                     , monad-control
                     , mtl
                     , mmorph
                     , node-sketch
                     , pvss
                     , quickcheck-instances
                     , random
                     , reflection
                     , regex-tdfa
                     , regex-tdfa-text
                     , safecopy
                     , serokell-util >= 0.1.3.4
                     , tagged
                     , text-format
                     , time-units
                     , transformers-base
                     , universum >= 0.1.11
                     , unordered-containers
                     , vector
  hs-source-dirs:      test
  default-language:    Haskell2010
  ghc-options:         -threaded
                       -rtsopts
                       -Wall
                       -fno-warn-orphans

  -- linker speed up for linux
  if os(linux)
    ghc-options:       -optl-fuse-ld=gold
    ld-options:        -fuse-ld=gold

  default-extensions:   DeriveDataTypeable
                        DeriveGeneric
                        GeneralizedNewtypeDeriving
                        StandaloneDeriving
                        FlexibleContexts
                        FlexibleInstances
                        MultiParamTypeClasses
                        FunctionalDependencies
                        DefaultSignatures
                        NoImplicitPrelude
                        OverloadedStrings
                        RecordWildCards
                        TypeApplications
                        TupleSections
                        ViewPatterns
                        LambdaCase
                        MultiWayIf
                        ConstraintKinds
                        UndecidableInstances
                        BangPatterns
                        TemplateHaskell

  build-tools: cpphs >= 1.19
  ghc-options: -pgmP cpphs -optP --cpp

benchmark cardano-bench-criterion
  hs-source-dirs:      bench
  main-is:             Local/Criterion.hs
  other-modules:       Bench.Pos.Criterion.FollowTheSatoshiBench
                       Bench.Pos.Criterion.TxSigningBench
  type:                exitcode-stdio-1.0
  build-depends:       QuickCheck
                     , base
                     , binary
                     , bytestring
                     , cardano-sl-core
                     , cardano-sl-txp
                     , cardano-sl
                     , containers
                     , criterion
                     , formatting
                     , lens
                     , log-warper
                     , serokell-util >= 0.1.3.4
                     , text-format
                     , universum >= 0.1.11
                     , vector
  default-language:    Haskell2010
  ghc-options:         -threaded -rtsopts
                       -Wall
                       -fno-warn-orphans
                       -O2

  -- linker speed up for linux
  if os(linux)
    ghc-options:       -optl-fuse-ld=gold
    ld-options:        -fuse-ld=gold

  default-extensions:   DeriveDataTypeable
                        DeriveGeneric
                        GeneralizedNewtypeDeriving
                        StandaloneDeriving
                        FlexibleContexts
                        FlexibleInstances
                        MultiParamTypeClasses
                        FunctionalDependencies
                        DefaultSignatures
                        NoImplicitPrelude
                        OverloadedStrings
                        RecordWildCards
                        TypeApplications
                        TupleSections
                        ViewPatterns
                        LambdaCase
                        MultiWayIf
                        ConstraintKinds
                        UndecidableInstances
                        BangPatterns
                        TemplateHaskell

  build-tools: cpphs >= 1.19
  ghc-options: -pgmP cpphs -optP --cpp<|MERGE_RESOLUTION|>--- conflicted
+++ resolved
@@ -124,14 +124,17 @@
                         Pos.Wallet.SscType
                         Pos.Wallet.WalletMode
                         Pos.Wallet.Web.ClientTypes
+                        Pos.Wallet.Web.ClientTypes.Functions
+                        Pos.Wallet.Web.ClientTypes.Instances
+                        Pos.Wallet.Web.ClientTypes.Types
                         Pos.Wallet.Web.Error
                         Pos.Wallet.Web.Error.Types
                         Pos.Wallet.Web.Error.Util
-                        Pos.Wallet.Web.Secret
                         Pos.Wallet.Web.State
                         Pos.Wallet.Web.State.Acidic
                         Pos.Wallet.Web.State.State
                         Pos.Wallet.Web.State.Storage
+                        Pos.Wallet.Web.Secret
                         Pos.Wallet.Web.Util
 
                         Pos.Web
@@ -309,61 +312,6 @@
                         Pos.Explorer.DB
                         Pos.Explorer.BListener
 
-<<<<<<< HEAD
-  if flag(with-web)
-    other-modules:      Pos.Aeson.Crypto
-                        Pos.Aeson.Types
-                        Pos.Web.Api
-                        Pos.Web.Mode
-                        Pos.Web.Server
-                        Pos.Web.Types
-  if flag(with-wallet)
-    exposed-modules:
-                        Pos.Wallet.Redirect
-                        Pos.Wallet.WalletMode
-                        Pos.Wallet.SscType
-  if (flag(with-wallet) && flag(with-web))
-    other-modules:      Pos.Aeson.ClientTypes
-                        Pos.Aeson.WalletBackup
-                        Pos.Wallet.Web.Account
-                        Pos.Wallet.Web.Api
-                        Pos.Wallet.Web.Backup
-                        Pos.Wallet.Web.ClientTypes
-                        Pos.Wallet.Web.ClientTypes.Instances
-                        Pos.Wallet.Web.ClientTypes.Functions
-                        Pos.Wallet.Web.ClientTypes.Types
-                        Pos.Wallet.Web.Error
-                        Pos.Wallet.Web.Error.Util
-                        Pos.Wallet.Web.Mode
-                        Pos.Wallet.Web.Methods
-                        Pos.Wallet.Web.Methods.Backup
-                        Pos.Wallet.Web.Methods.History
-                        Pos.Wallet.Web.Methods.Logic
-                        Pos.Wallet.Web.Methods.Misc
-                        Pos.Wallet.Web.Methods.Payment
-                        Pos.Wallet.Web.Methods.Redeem
-                        Pos.Wallet.Web.Methods.Reporting
-                        Pos.Wallet.Web.Methods.Restore
-                        Pos.Wallet.Web.Server
-                        Pos.Wallet.Web.Server.Handlers
-                        Pos.Wallet.Web.Server.Launcher
-                        Pos.Wallet.Web.Server.Runner
-                        Pos.Wallet.Web.Sockets
-                        Pos.Wallet.Web.Sockets.ConnSet
-                        Pos.Wallet.Web.Sockets.Connection
-                        Pos.Wallet.Web.Sockets.Notifier
-                        Pos.Wallet.Web.Sockets.Types
-                        Pos.Wallet.Web.State
-                        Pos.Wallet.Web.State.Acidic
-                        Pos.Wallet.Web.State.State
-                        Pos.Wallet.Web.State.Storage
-                        Pos.Wallet.Web.Tracking
-                        Pos.Wallet.Web.Tracking.BListener
-                        Pos.Wallet.Web.Tracking.Sync
-                        Pos.Wallet.Web.Tracking.Modifier
-
-=======
->>>>>>> 6d85c7ef
   build-depends:        QuickCheck
                       , MonadRandom
                       , acid-state
