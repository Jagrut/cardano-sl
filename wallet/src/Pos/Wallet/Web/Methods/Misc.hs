{-# LANGUAGE DataKinds    #-}
{-# LANGUAGE TypeFamilies #-}

-- | Various small endpoints

module Pos.Wallet.Web.Methods.Misc
       ( getUserProfile
       , updateUserProfile

       , isValidAddress

       , nextUpdate
       , postponeUpdate
       , applyUpdate

       , syncProgress
       , localTimeDifference

       , requestShutdown

       , testResetAll
       , dumpState
       , WalletStateSnapshot (..)

       , resetAllFailedPtxs

       , MonadConvertToAddr
       , convertCIdTOAddrs
       , convertCIdTOAddr
       , AddrCIdHashes(AddrCIdHashes)
       , PendingTxsSummary (..)
       , cancelAllApplyingPtxs
       , cancelOneApplyingPtx
       ) where

import           Universum

import           Data.Aeson (encode)
import           Data.Aeson.TH (defaultOptions, deriveJSON)
import qualified Data.Foldable as Foldable
import qualified Data.Map.Strict as M
import qualified Data.Text.Buildable
<<<<<<< HEAD
import           Data.Time.Units (toMicroseconds)
import           Formatting (bprint, build, sformat, (%))
import           Mockable (Delay, LowLevelAsync, Mockables, MonadMockable, async, delay)
import           Serokell.Util (listJson, sec)
import           Servant.API.ContentTypes (MimeRender (..), NoContent (..), OctetStream)
import           System.Wlog (WithLogger)

import           Pos.Client.KeyStorage (MonadKeys (..), deleteAllSecretKeys)
import           Pos.Configuration (HasNodeConfiguration)
import           Pos.Core (Address, SlotId, SoftwareVersion (..))
import           Pos.Crypto (hashHexF)
import           Pos.NtpCheck (NtpCheckMonad, NtpStatus (..), getNtpStatusOnce)
import           Pos.Shutdown (HasShutdownContext, triggerShutdown)
import           Pos.Slotting (MonadSlots, getCurrentSlotBlocking)
import           Pos.Txp (TxId, TxIn, TxOut)
import           Pos.Update.Configuration (HasUpdateConfiguration, curSoftwareVersion)
import           Pos.Util (HasLens, lensOf, maybeThrow)
import           Pos.Util.LogSafe (logInfoUnsafeP)
import           Pos.Util.Servant (HasTruncateLogPolicy (..))
import           Pos.Wallet.Aeson.ClientTypes ()
import           Pos.Wallet.Aeson.Storage ()
import           Pos.Wallet.WalletMode (MonadBlockchainInfo, MonadUpdates, applyLastUpdate,
                                        connectedPeers, localChainDifficulty,
                                        networkChainDifficulty)
import           Pos.Wallet.Web.ClientTypes (Addr, CHash, CId (..), CProfile (..), CPtxCondition,
                                             CTxId (..), CUpdateInfo (..), SyncProgress (..),
                                             cIdToAddress)
import           Pos.Wallet.Web.Error (WalletError (..))
import           Pos.Wallet.Web.State (MonadWalletDB, MonadWalletDBRead, cancelApplyingPtxs,
                                       cancelSpecificApplyingPtx, getNextUpdate, getProfile,
                                       getWalletStorage, removeNextUpdate, resetFailedPtxs,
                                       setProfile, testReset)
import           Pos.Wallet.Web.State.Storage (WalletStorage)
import           Pos.Wallet.Web.Util (decodeCTypeOrFail, testOnlyEndpoint)
=======
import           Formatting                   (bprint, build, (%))
import           Serokell.Util.Text           (listJson)
import           Servant.API.ContentTypes     (MimeRender (..), OctetStream)

import           Pos.Aeson.ClientTypes        ()
import           Pos.Core                     (SlotId, SoftwareVersion (..))
import           Pos.Crypto                   (hashHexF, hash)
import           Pos.Txp                      (Tx (..), TxAux (..), TxIn, TxOut, TxId)
import           Pos.Update.Configuration     (curSoftwareVersion)
import           Pos.Util                     (maybeThrow)
import           Pos.Util.Servant             (HasTruncateLogPolicy (..), encodeCType)

import           Pos.Aeson.Storage            ()
import           Pos.Util.Chrono              (getNewestFirst, toNewestFirst)
import           Pos.Wallet.KeyStorage        (deleteSecretKey, getSecretKeys)
import           Pos.Wallet.WalletMode        (applyLastUpdate, connectedPeers,
                                               localChainDifficulty,
                                               networkChainDifficulty)
import           Pos.Wallet.Web.ClientTypes   (Addr, CId, CProfile (..), CTxId (..),
                                               CPtxCondition, CUpdateInfo (..),
                                               SyncProgress (..), cIdToAddress)
import           Pos.Wallet.Web.Error         (WalletError (..))
import           Pos.Wallet.Web.Mode          (MonadWalletWebMode)
import           Pos.Wallet.Web.Pending       (PendingTx (..), isPtxInBlocks,
                                               sortPtxsChrono)
import           Pos.Wallet.Web.State         (WalletSnapshot, cancelApplyingPtxs,
                                               cancelSpecificApplyingPtx, getNextUpdate,
                                               getPendingTxs, getProfile, askWalletDB,
                                               askWalletSnapshot, removeNextUpdate,
                                               setProfile, testReset)
import           Pos.Wallet.Web.Util          (decodeCTypeOrFail, testOnlyEndpoint)

>>>>>>> 9c3a58e3

----------------------------------------------------------------------------
-- Profile
----------------------------------------------------------------------------

<<<<<<< HEAD
getUserProfile :: MonadWalletDBRead ctx m => m CProfile
getUserProfile = getProfile

updateUserProfile :: MonadWalletDB ctx m => CProfile -> m CProfile
updateUserProfile profile = setProfile profile >> getUserProfile
=======
getUserProfile :: MonadWalletWebMode m => m CProfile
getUserProfile = getProfile <$> askWalletSnapshot

updateUserProfile :: MonadWalletWebMode m => CProfile -> m CProfile
updateUserProfile profile = do
    db <- askWalletDB
    setProfile db profile
    ws <- askWalletSnapshot --TODO: the update tx should get the relevant info
    return (getProfile ws)
>>>>>>> 9c3a58e3

----------------------------------------------------------------------------
-- Address
----------------------------------------------------------------------------

isValidAddress :: Monad m => CId Addr -> m Bool
isValidAddress = pure . isRight . cIdToAddress

----------------------------------------------------------------------------
-- Updates
----------------------------------------------------------------------------

-- | Get last update info
nextUpdate
    :: (MonadThrow m, MonadWalletDB ctx m, HasUpdateConfiguration)
    => m CUpdateInfo
nextUpdate = do
    ws <- askWalletSnapshot
    updateInfo <- maybeThrow noUpdates (getNextUpdate ws)
    if isUpdateActual (cuiSoftwareVersion updateInfo)
        then pure updateInfo
        else askWalletDB >>= removeNextUpdate >> nextUpdate
        --TODO: this should be a single transaction
  where
    isUpdateActual :: SoftwareVersion -> Bool
    isUpdateActual ver = svAppName ver == svAppName curSoftwareVersion
        && svNumber ver > svNumber curSoftwareVersion
    noUpdates = RequestError "No updates available"

-- | Postpone next update after restart
<<<<<<< HEAD
postponeUpdate :: MonadWalletDB ctx m => m NoContent
postponeUpdate = removeNextUpdate >> return NoContent

-- | Delete next update info and restart immediately
applyUpdate :: (MonadWalletDB ctx m, MonadUpdates m) => m NoContent
applyUpdate = removeNextUpdate >> applyLastUpdate >> return NoContent

----------------------------------------------------------------------------
-- System
----------------------------------------------------------------------------

-- | Triggers shutdown in a short interval after called. Delay is
-- needed in order for http request to succeed.
requestShutdown ::
       ( MonadIO m
       , MonadReader ctx m
       , WithLogger m
       , HasShutdownContext ctx
       , Mockables m [Delay, LowLevelAsync]
       )
    => m NoContent
requestShutdown = NoContent <$ async (delay (sec 1) >> triggerShutdown)
=======
postponeUpdate :: MonadWalletWebMode m => m ()
postponeUpdate = askWalletDB >>= removeNextUpdate

-- | Delete next update info and restart immediately
applyUpdate :: MonadWalletWebMode m => m ()
applyUpdate = askWalletDB >>= removeNextUpdate >> applyLastUpdate
>>>>>>> 9c3a58e3

----------------------------------------------------------------------------
-- Sync progress
----------------------------------------------------------------------------

syncProgress
    :: (MonadIO m, WithLogger m, MonadBlockchainInfo m)
    => m SyncProgress
syncProgress = do
    _spLocalCD <- localChainDifficulty
    _spNetworkCD <- networkChainDifficulty
    _spPeers <- connectedPeers
    -- servant already logs this, but only to secret logs
    logInfoUnsafeP $
        sformat ("Current sync progress: "%build%"/"%build)
        _spLocalCD _spNetworkCD
    return SyncProgress{..}

----------------------------------------------------------------------------
-- NTP (Network Time Protocol) based time difference
----------------------------------------------------------------------------

<<<<<<< HEAD
localTimeDifference :: (NtpCheckMonad m, MonadMockable m) => m Integer
localTimeDifference =
    diff <$> getNtpStatusOnce
=======
testResetAll :: MonadWalletWebMode m => m ()
testResetAll = testOnlyEndpoint $ deleteAllKeys
               >> (testReset =<< askWalletDB)
>>>>>>> 9c3a58e3
  where
    diff :: NtpStatus -> Integer
    diff = \case
        NtpSyncOk -> 0
        -- `NtpSyncOk` considered already a `timeDifferenceWarnThreshold`
        -- so that we can return 0 here to show there is no difference in time
        NtpDesync diff' -> toMicroseconds diff'

----------------------------------------------------------------------------
-- Reset
----------------------------------------------------------------------------

testResetAll ::
       (HasNodeConfiguration, MonadThrow m, MonadWalletDB ctx m, MonadKeys m)
    => m NoContent
testResetAll =
    testOnlyEndpoint $ deleteAllSecretKeys >> testReset >> return NoContent

----------------------------------------------------------------------------
-- Print wallet state
----------------------------------------------------------------------------

data WalletStateSnapshot = WalletStateSnapshot
    { wssWalletStorage :: WalletSnapshot
    } deriving (Generic)

deriveJSON defaultOptions ''WalletStateSnapshot

instance MimeRender OctetStream WalletStateSnapshot where
    mimeRender _ = encode

instance Buildable WalletStateSnapshot where
    build _ = "<wallet-state-snapshot>"

<<<<<<< HEAD
dumpState :: MonadWalletDBRead ctx m => m WalletStateSnapshot
dumpState = WalletStateSnapshot <$> getWalletStorage
=======
dumpState :: MonadWalletWebMode m => m WalletStateSnapshot
dumpState = WalletStateSnapshot <$> askWalletSnapshot
>>>>>>> 9c3a58e3

----------------------------------------------------------------------------
-- Tx resubmitting
----------------------------------------------------------------------------

resetAllFailedPtxs :: (MonadSlots ctx m, MonadWalletDB ctx m) => m NoContent
resetAllFailedPtxs = do
    getCurrentSlotBlocking >>= resetFailedPtxs
    return NoContent

----------------------------------------------------------------------------
-- Conversion to Address
----------------------------------------------------------------------------

newtype AddrCIdHashes = AddrCIdHashes { unAddrCIdHashes :: (IORef (Map CHash Address)) }

type MonadConvertToAddr ctx m =
  ( MonadIO m
  , MonadThrow m
  , HasLens AddrCIdHashes ctx AddrCIdHashes
  , MonadReader ctx m
  )

convertCIdTOAddr :: (MonadConvertToAddr ctx m) => CId Addr -> m Address
convertCIdTOAddr i@(CId id) = do
    hmRef <- unAddrCIdHashes <$> view (lensOf @AddrCIdHashes)
    maddr <- atomicModifyIORef' hmRef $ \hm ->
      case id `M.lookup` hm of
       Just addr -> (hm, Right addr)
       _         -> case cIdToAddress i of
                    -- decoding can fail, but we don't cache failures
                      Right addr -> (M.insert id addr hm, Right addr)
                      Left  err  -> (hm,                  Left err)
    either (throwM . DecodeError) pure maddr

convertCIdTOAddrs :: (MonadConvertToAddr ctx m, Traversable t) => t (CId Addr) -> m (t Address)
convertCIdTOAddrs cids = do
    hmRef <- unAddrCIdHashes <$> view (lensOf @AddrCIdHashes)
    maddrs <- atomicModifyIORef' hmRef $ \hm ->
      let lookups = map (\cid@(CId h) -> (h, M.lookup h hm, cIdToAddress cid)) cids
          hm'     = Foldable.foldl' accum hm lookups

          accum m (cid, Nothing, Right addr) = M.insert cid addr m
          accum m _                          = m

          result (_, Just addr, _)   = Right addr
          result (_, Nothing, maddr) = maddr

       in (hm', map result lookups)

    mapM (either (throwM . DecodeError) pure) maddrs

----------------------------------------------------------------------------
-- Print pending transactions info
----------------------------------------------------------------------------

data PendingTxsSummary = PendingTxsSummary
    { ptiSlot    :: !SlotId
    , ptiCond    :: !CPtxCondition
    , ptiInputs  :: !(NonEmpty TxIn)
    , ptiOutputs :: !(NonEmpty TxOut)
    , ptiTxId    :: !TxId
    } deriving (Eq, Show, Generic)

deriveJSON defaultOptions ''PendingTxsSummary

instance Buildable PendingTxsSummary where
    build PendingTxsSummary{..} =
        bprint (  "  slotId: "%build%
                "\n  status: "%build%
                "\n  inputs: "%listJson%
                "\n  outputs: "%listJson%
                "\n  id: "%hashHexF)
            ptiSlot
            ptiCond
            ptiInputs
            ptiOutputs
            ptiTxId

instance HasTruncateLogPolicy PendingTxsSummary where
    -- called rarely, and we are very interested in the output
    truncateLogPolicy = identity

<<<<<<< HEAD
cancelAllApplyingPtxs ::
       (HasNodeConfiguration, MonadThrow m, MonadWalletDB ctx m) => m NoContent
cancelAllApplyingPtxs = testOnlyEndpoint $ NoContent <$ cancelApplyingPtxs

cancelOneApplyingPtx ::
       (HasNodeConfiguration, MonadThrow m, MonadWalletDB ctx m)
    => CTxId
    -> m NoContent
cancelOneApplyingPtx cTxId = testOnlyEndpoint $ NoContent <$ do
    txId <- decodeCTypeOrFail cTxId
    cancelSpecificApplyingPtx txId
=======
gatherPendingTxsSummary :: MonadWalletWebMode m => m [PendingTxsSummary]
gatherPendingTxsSummary = do
    ws <- askWalletSnapshot
    pure $ map mkInfo .
           getNewestFirst . toNewestFirst . sortPtxsChrono .
           filter unconfirmedPtx $ getPendingTxs ws
  where
    unconfirmedPtx = not . isPtxInBlocks . _ptxCond
    mkInfo PendingTx{..} =
        let tx = taTx _ptxTxAux
        in  PendingTxsSummary
            { ptiSlot = _ptxCreationSlot
            , ptiCond = encodeCType (Just _ptxCond)
            , ptiInputs = _txInputs tx
            , ptiOutputs = _txOutputs tx
            , ptiTxId = hash tx
            }

cancelAllApplyingPtxs :: MonadWalletWebMode m => m ()
cancelAllApplyingPtxs = testOnlyEndpoint $ cancelApplyingPtxs =<< askWalletDB

cancelOneApplyingPtx :: MonadWalletWebMode m => CTxId -> m ()
cancelOneApplyingPtx cTxId = do
    db <- askWalletDB
    txId <- decodeCTypeOrFail cTxId
    testOnlyEndpoint (cancelSpecificApplyingPtx db txId)
>>>>>>> 9c3a58e3
<|MERGE_RESOLUTION|>--- conflicted
+++ resolved
@@ -40,7 +40,6 @@
 import qualified Data.Foldable as Foldable
 import qualified Data.Map.Strict as M
 import qualified Data.Text.Buildable
-<<<<<<< HEAD
 import           Data.Time.Units (toMicroseconds)
 import           Formatting (bprint, build, sformat, (%))
 import           Mockable (Delay, LowLevelAsync, Mockables, MonadMockable, async, delay)
@@ -50,7 +49,7 @@
 
 import           Pos.Client.KeyStorage (MonadKeys (..), deleteAllSecretKeys)
 import           Pos.Configuration (HasNodeConfiguration)
-import           Pos.Core (Address, SlotId, SoftwareVersion (..))
+import           Pos.Core (Address, HasConfiguration, SlotId, SoftwareVersion (..))
 import           Pos.Crypto (hashHexF)
 import           Pos.NtpCheck (NtpCheckMonad, NtpStatus (..), getNtpStatusOnce)
 import           Pos.Shutdown (HasShutdownContext, triggerShutdown)
@@ -69,68 +68,27 @@
                                              CTxId (..), CUpdateInfo (..), SyncProgress (..),
                                              cIdToAddress)
 import           Pos.Wallet.Web.Error (WalletError (..))
-import           Pos.Wallet.Web.State (MonadWalletDB, MonadWalletDBRead, cancelApplyingPtxs,
+import           Pos.Wallet.Web.State (WalletDbReader, WalletSnapshot, askWalletDB,
+                                       askWalletSnapshot, cancelApplyingPtxs,
                                        cancelSpecificApplyingPtx, getNextUpdate, getProfile,
-                                       getWalletStorage, removeNextUpdate, resetFailedPtxs,
+                                       removeNextUpdate, resetFailedPtxs,
                                        setProfile, testReset)
-import           Pos.Wallet.Web.State.Storage (WalletStorage)
 import           Pos.Wallet.Web.Util (decodeCTypeOrFail, testOnlyEndpoint)
-=======
-import           Formatting                   (bprint, build, (%))
-import           Serokell.Util.Text           (listJson)
-import           Servant.API.ContentTypes     (MimeRender (..), OctetStream)
-
-import           Pos.Aeson.ClientTypes        ()
-import           Pos.Core                     (SlotId, SoftwareVersion (..))
-import           Pos.Crypto                   (hashHexF, hash)
-import           Pos.Txp                      (Tx (..), TxAux (..), TxIn, TxOut, TxId)
-import           Pos.Update.Configuration     (curSoftwareVersion)
-import           Pos.Util                     (maybeThrow)
-import           Pos.Util.Servant             (HasTruncateLogPolicy (..), encodeCType)
-
-import           Pos.Aeson.Storage            ()
-import           Pos.Util.Chrono              (getNewestFirst, toNewestFirst)
-import           Pos.Wallet.KeyStorage        (deleteSecretKey, getSecretKeys)
-import           Pos.Wallet.WalletMode        (applyLastUpdate, connectedPeers,
-                                               localChainDifficulty,
-                                               networkChainDifficulty)
-import           Pos.Wallet.Web.ClientTypes   (Addr, CId, CProfile (..), CTxId (..),
-                                               CPtxCondition, CUpdateInfo (..),
-                                               SyncProgress (..), cIdToAddress)
-import           Pos.Wallet.Web.Error         (WalletError (..))
-import           Pos.Wallet.Web.Mode          (MonadWalletWebMode)
-import           Pos.Wallet.Web.Pending       (PendingTx (..), isPtxInBlocks,
-                                               sortPtxsChrono)
-import           Pos.Wallet.Web.State         (WalletSnapshot, cancelApplyingPtxs,
-                                               cancelSpecificApplyingPtx, getNextUpdate,
-                                               getPendingTxs, getProfile, askWalletDB,
-                                               askWalletSnapshot, removeNextUpdate,
-                                               setProfile, testReset)
-import           Pos.Wallet.Web.Util          (decodeCTypeOrFail, testOnlyEndpoint)
-
->>>>>>> 9c3a58e3
 
 ----------------------------------------------------------------------------
 -- Profile
 ----------------------------------------------------------------------------
 
-<<<<<<< HEAD
-getUserProfile :: MonadWalletDBRead ctx m => m CProfile
-getUserProfile = getProfile
-
-updateUserProfile :: MonadWalletDB ctx m => CProfile -> m CProfile
-updateUserProfile profile = setProfile profile >> getUserProfile
-=======
-getUserProfile :: MonadWalletWebMode m => m CProfile
+getUserProfile :: (WalletDbReader ctx m, MonadIO m) => m CProfile
 getUserProfile = getProfile <$> askWalletSnapshot
 
-updateUserProfile :: MonadWalletWebMode m => CProfile -> m CProfile
+updateUserProfile :: (HasConfiguration, WalletDbReader ctx m, MonadIO m)
+                  => CProfile
+                  -> m CProfile
 updateUserProfile profile = do
     db <- askWalletDB
     setProfile db profile
-    ws <- askWalletSnapshot --TODO: the update tx should get the relevant info
-    return (getProfile ws)
->>>>>>> 9c3a58e3
+    getUserProfile
 
 ----------------------------------------------------------------------------
 -- Address
@@ -145,7 +103,12 @@
 
 -- | Get last update info
 nextUpdate
-    :: (MonadThrow m, MonadWalletDB ctx m, HasUpdateConfiguration)
+    :: ( MonadIO m
+       , HasConfiguration
+       , MonadThrow m
+       , WalletDbReader ctx m
+       , HasUpdateConfiguration
+       )
     => m CUpdateInfo
 nextUpdate = do
     ws <- askWalletSnapshot
@@ -161,13 +124,18 @@
     noUpdates = RequestError "No updates available"
 
 -- | Postpone next update after restart
-<<<<<<< HEAD
-postponeUpdate :: MonadWalletDB ctx m => m NoContent
-postponeUpdate = removeNextUpdate >> return NoContent
+postponeUpdate :: (MonadIO m, HasConfiguration, WalletDbReader ctx m) => m NoContent
+postponeUpdate = askWalletDB >>= removeNextUpdate >> return NoContent
 
 -- | Delete next update info and restart immediately
-applyUpdate :: (MonadWalletDB ctx m, MonadUpdates m) => m NoContent
-applyUpdate = removeNextUpdate >> applyLastUpdate >> return NoContent
+applyUpdate :: ( MonadIO m
+               , HasConfiguration
+               , WalletDbReader ctx m
+               , MonadUpdates m
+               )
+            => m NoContent
+applyUpdate = askWalletDB >>= removeNextUpdate
+              >> applyLastUpdate >> return NoContent
 
 ----------------------------------------------------------------------------
 -- System
@@ -176,7 +144,8 @@
 -- | Triggers shutdown in a short interval after called. Delay is
 -- needed in order for http request to succeed.
 requestShutdown ::
-       ( MonadIO m
+       ( HasConfiguration
+       , MonadIO m
        , MonadReader ctx m
        , WithLogger m
        , HasShutdownContext ctx
@@ -184,14 +153,6 @@
        )
     => m NoContent
 requestShutdown = NoContent <$ async (delay (sec 1) >> triggerShutdown)
-=======
-postponeUpdate :: MonadWalletWebMode m => m ()
-postponeUpdate = askWalletDB >>= removeNextUpdate
-
--- | Delete next update info and restart immediately
-applyUpdate :: MonadWalletWebMode m => m ()
-applyUpdate = askWalletDB >>= removeNextUpdate >> applyLastUpdate
->>>>>>> 9c3a58e3
 
 ----------------------------------------------------------------------------
 -- Sync progress
@@ -214,15 +175,9 @@
 -- NTP (Network Time Protocol) based time difference
 ----------------------------------------------------------------------------
 
-<<<<<<< HEAD
 localTimeDifference :: (NtpCheckMonad m, MonadMockable m) => m Integer
 localTimeDifference =
     diff <$> getNtpStatusOnce
-=======
-testResetAll :: MonadWalletWebMode m => m ()
-testResetAll = testOnlyEndpoint $ deleteAllKeys
-               >> (testReset =<< askWalletDB)
->>>>>>> 9c3a58e3
   where
     diff :: NtpStatus -> Integer
     diff = \case
@@ -236,10 +191,12 @@
 ----------------------------------------------------------------------------
 
 testResetAll ::
-       (HasNodeConfiguration, MonadThrow m, MonadWalletDB ctx m, MonadKeys m)
+       ( HasConfiguration, HasNodeConfiguration, MonadIO m
+       , MonadThrow m, WalletDbReader ctx m, MonadKeys m)
     => m NoContent
-testResetAll =
-    testOnlyEndpoint $ deleteAllSecretKeys >> testReset >> return NoContent
+testResetAll = do
+    db <- askWalletDB
+    testOnlyEndpoint $ deleteAllSecretKeys >> testReset db >> return NoContent
 
 ----------------------------------------------------------------------------
 -- Print wallet state
@@ -257,21 +214,18 @@
 instance Buildable WalletStateSnapshot where
     build _ = "<wallet-state-snapshot>"
 
-<<<<<<< HEAD
-dumpState :: MonadWalletDBRead ctx m => m WalletStateSnapshot
-dumpState = WalletStateSnapshot <$> getWalletStorage
-=======
-dumpState :: MonadWalletWebMode m => m WalletStateSnapshot
+dumpState :: (MonadIO m, WalletDbReader ctx m)
+          => m WalletStateSnapshot
 dumpState = WalletStateSnapshot <$> askWalletSnapshot
->>>>>>> 9c3a58e3
 
 ----------------------------------------------------------------------------
 -- Tx resubmitting
 ----------------------------------------------------------------------------
 
-resetAllFailedPtxs :: (MonadSlots ctx m, MonadWalletDB ctx m) => m NoContent
+resetAllFailedPtxs :: (HasConfiguration, MonadSlots ctx m, WalletDbReader ctx m) => m NoContent
 resetAllFailedPtxs = do
-    getCurrentSlotBlocking >>= resetFailedPtxs
+    db <- askWalletDB
+    getCurrentSlotBlocking >>= resetFailedPtxs db
     return NoContent
 
 ----------------------------------------------------------------------------
@@ -347,43 +301,28 @@
     -- called rarely, and we are very interested in the output
     truncateLogPolicy = identity
 
-<<<<<<< HEAD
-cancelAllApplyingPtxs ::
-       (HasNodeConfiguration, MonadThrow m, MonadWalletDB ctx m) => m NoContent
-cancelAllApplyingPtxs = testOnlyEndpoint $ NoContent <$ cancelApplyingPtxs
+cancelAllApplyingPtxs
+    :: ( HasConfiguration
+       , HasNodeConfiguration
+       , MonadIO m
+       , MonadThrow m
+       , WalletDbReader ctx m
+       )
+    => m NoContent
+cancelAllApplyingPtxs = do
+  db <- askWalletDB
+  testOnlyEndpoint $ NoContent <$ cancelApplyingPtxs db
 
 cancelOneApplyingPtx ::
-       (HasNodeConfiguration, MonadThrow m, MonadWalletDB ctx m)
+       ( HasConfiguration
+       , HasNodeConfiguration
+       , MonadThrow m
+       , WalletDbReader ctx m
+       , MonadIO m
+       )
     => CTxId
     -> m NoContent
 cancelOneApplyingPtx cTxId = testOnlyEndpoint $ NoContent <$ do
-    txId <- decodeCTypeOrFail cTxId
-    cancelSpecificApplyingPtx txId
-=======
-gatherPendingTxsSummary :: MonadWalletWebMode m => m [PendingTxsSummary]
-gatherPendingTxsSummary = do
-    ws <- askWalletSnapshot
-    pure $ map mkInfo .
-           getNewestFirst . toNewestFirst . sortPtxsChrono .
-           filter unconfirmedPtx $ getPendingTxs ws
-  where
-    unconfirmedPtx = not . isPtxInBlocks . _ptxCond
-    mkInfo PendingTx{..} =
-        let tx = taTx _ptxTxAux
-        in  PendingTxsSummary
-            { ptiSlot = _ptxCreationSlot
-            , ptiCond = encodeCType (Just _ptxCond)
-            , ptiInputs = _txInputs tx
-            , ptiOutputs = _txOutputs tx
-            , ptiTxId = hash tx
-            }
-
-cancelAllApplyingPtxs :: MonadWalletWebMode m => m ()
-cancelAllApplyingPtxs = testOnlyEndpoint $ cancelApplyingPtxs =<< askWalletDB
-
-cancelOneApplyingPtx :: MonadWalletWebMode m => CTxId -> m ()
-cancelOneApplyingPtx cTxId = do
     db <- askWalletDB
     txId <- decodeCTypeOrFail cTxId
-    testOnlyEndpoint (cancelSpecificApplyingPtx db txId)
->>>>>>> 9c3a58e3
+    cancelSpecificApplyingPtx db txId