--- conflicted
+++ resolved
@@ -15,7 +15,6 @@
 
 import           Universum
 
-<<<<<<< HEAD
 import           Control.Exception.Safe (Handler (..), catches, onException)
 import           Formatting (build, sformat, shown, stext, (%))
 import           Serokell.Util (hour)
@@ -24,7 +23,7 @@
 import           Pos.Client.Txp.History (saveTx, thTimestamp)
 import           Pos.Client.Txp.Network (TxMode)
 import           Pos.Configuration (walletTxCreationDisabled)
-import           Pos.Core (diffTimestamp, getCurrentTimestamp)
+import           Pos.Core (HasConfiguration, diffTimestamp, getCurrentTimestamp)
 import           Pos.Core.Txp (TxAux)
 import           Pos.Util.LogSafe (buildSafe, logInfoSP, logWarningSP, secretOnlyF)
 import           Pos.Util.Util (maybeThrow)
@@ -32,30 +31,9 @@
 import           Pos.Wallet.Web.Pending.Functions (isReclaimableFailure, ptxPoolInfo,
                                                    usingPtxCoords)
 import           Pos.Wallet.Web.Pending.Types (PendingTx (..), PtxCondition (..), PtxPoolInfo)
-import           Pos.Wallet.Web.State (MonadWalletDB, PtxMetaUpdate (PtxMarkAcknowledged),
+import           Pos.Wallet.Web.State (PtxMetaUpdate (PtxMarkAcknowledged), WalletDB,
                                        addOnlyNewPendingTx, casPtxCondition, ptxUpdateMeta,
                                        removeOnlyCreatingPtx)
-=======
-import           Control.Monad.Catch          (Handler (..), catches)
-import           Formatting                   (build, sformat, shown, stext, (%))
-import           System.Wlog                  (WithLogger, logDebug, logInfo)
-import           Serokell.Util                (hour)
-
-import           Pos.Client.Txp.History       (saveTx, thTimestamp)
-import           Pos.Communication            (EnqueueMsg, submitTxRaw)
-import           Pos.Util.LogSafe             (logInfoS, logWarningS)
-import           Pos.Configuration            (walletTxCreationDisabled)
-import           Pos.Core                     (getCurrentTimestamp, diffTimestamp)
-import           Pos.Wallet.Web.Error         (WalletError (..))
-import           Pos.Wallet.Web.Mode          (MonadWalletWebMode)
-import           Pos.Wallet.Web.Pending.Types (PendingTx (..), PtxCondition (..),
-                                               PtxPoolInfo)
-import           Pos.Wallet.Web.Pending.Util  (isReclaimableFailure)
-import           Pos.Wallet.Web.State         (PtxMetaUpdate (PtxMarkAcknowledged),
-                                               askWalletDB,
-                                               addOnlyNewPendingTx, casPtxCondition,
-                                               ptxUpdateMeta)
->>>>>>> 9c3a58e3
 
 -- | Handers used for to procees various pending transaction submission
 -- errors.
@@ -81,9 +59,11 @@
     }
 
 ptxResubmissionHandler
-    :: forall ctx m. (MonadThrow m, WithLogger m, MonadWalletDB ctx m)
-    => PendingTx -> PtxSubmissionHandlers m
-ptxResubmissionHandler PendingTx{..} =
+    :: forall m. (HasConfiguration, MonadIO m, MonadThrow m, WithLogger m)
+    => WalletDB
+    -> PendingTx
+    -> PtxSubmissionHandlers m
+ptxResubmissionHandler db PendingTx{..} =
     PtxSubmissionHandlers
     { pshOnNonReclaimable = \e ->
         if | _ptxPeerAck ->
@@ -100,7 +80,6 @@
         :: (Exception e, Buildable e)
         => PtxPoolInfo -> e -> m ()
     cancelPtx poolInfo e = do
-        db <- askWalletDB
         let newCond = PtxWontApply (sformat build e) poolInfo
         void $ casPtxCondition db _ptxWallet _ptxTxId _ptxCond newCond
         reportCanceled
@@ -120,27 +99,18 @@
             \this transaction has unexpected condition "%buildSafe sl)
             _ptxTxId _ptxCond
 
-type TxSubmissionMode ctx m =
-    ( TxMode m
-    , MonadWalletDB ctx m
-    )
+type TxSubmissionMode ctx m = ( TxMode m )
 
 -- | Like 'Pos.Communication.Tx.submitAndSaveTx',
 -- but treats tx as future /pending/ transaction.
 submitAndSavePtx
-<<<<<<< HEAD
     :: TxSubmissionMode ctx m
-    => (TxAux -> m Bool)
+    => WalletDB
+    -> (TxAux -> m Bool)
     -> PtxSubmissionHandlers m
     -> PendingTx
     -> m ()
-submitAndSavePtx submitTx PtxSubmissionHandlers{..} ptx@PendingTx{..} = do
-=======
-    :: MonadWalletWebMode m
-    => PtxSubmissionHandlers m -> EnqueueMsg m -> PendingTx -> m ()
-submitAndSavePtx PtxSubmissionHandlers{..} enqueue ptx@PendingTx{..} = do
-    db <- askWalletDB
->>>>>>> 9c3a58e3
+submitAndSavePtx db submitTx PtxSubmissionHandlers{..} ptx@PendingTx{..} = do
     -- this should've been checked before, but just in case
     when walletTxCreationDisabled $
         throwM $ InternalError "Transaction creation is disabled by configuration!"
@@ -156,8 +126,7 @@
                       \the 1h time limit was exceeded")
                       _ptxTxId
        | otherwise -> do
-<<<<<<< HEAD
-           addOnlyNewPendingTx ptx
+           addOnlyNewPendingTx db ptx
            (saveTx (_ptxTxId, _ptxTxAux)
                `catches` handlers)
                `onException` creationFailedHandler
@@ -165,15 +134,8 @@
            reportSubmitted ack
 
            poolInfo <- badInitPtxCondition `maybeThrow` ptxPoolInfo _ptxCond
-           _ <- usingPtxCoords casPtxCondition ptx _ptxCond (PtxApplying poolInfo)
-           when ack $ ptxUpdateMeta _ptxWallet _ptxTxId PtxMarkAcknowledged
-=======
-           saveTx (_ptxTxId, _ptxTxAux) `catches` handlers
-           addOnlyNewPendingTx db ptx
-           ack <- submitTxRaw enqueue _ptxTxAux
-           reportSubmitted ack
+           _ <- usingPtxCoords (casPtxCondition db) ptx _ptxCond (PtxApplying poolInfo)
            when ack $ ptxUpdateMeta db _ptxWallet _ptxTxId PtxMarkAcknowledged
->>>>>>> 9c3a58e3
   where
     handlers =
         [ Handler $ \e ->
@@ -203,7 +165,7 @@
         -- if transaction was detected in blocks and its state got updated by tracker
         -- while transaction creation failed, due to protocol error or bug,
         -- then we better not remove this pending transaction
-        void $ usingPtxCoords removeOnlyCreatingPtx ptx
+        void $ usingPtxCoords (removeOnlyCreatingPtx db) ptx
     badInitPtxCondition = InternalError "Expected PtxCreating as initial pending condition"
 
     reportSubmitted ack =
