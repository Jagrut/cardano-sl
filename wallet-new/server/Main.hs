{-# LANGUAGE DataKinds                  #-}
{-# LANGUAGE DeriveTraversable          #-}
{-# LANGUAGE FlexibleInstances          #-}
{-# LANGUAGE GeneralizedNewtypeDeriving #-}
{-# LANGUAGE KindSignatures             #-}
{-# LANGUAGE RecordWildCards            #-}
module Main where

import           Universum

import           Control.Concurrent.STM (newTBQueueIO)
import           Data.Aeson.Encode.Pretty (encodePretty)
import qualified Data.ByteString.Lazy.Char8 as BL8
import           Data.Maybe (fromJust)
import           Mockable (Production (..), runProduction)
import           Pos.Communication (ActionSpec (..))
import           Pos.DB.DB (initNodeDBs)
import           Pos.Launcher (NodeParams (..), NodeResources (..), bpLoggingParams,
                               bracketNodeResources, loggerBracket, lpDefaultName, runNode,
                               withConfigurations)
import           Pos.Launcher.Configuration (ConfigurationOptions, HasConfigurations)
import           Pos.Ssc.Types (SscParams)
import           Pos.Txp (txpGlobalSettings)
import           Pos.Update.Configuration (HasUpdateConfiguration)
import           Pos.Util.CompileInfo (HasCompileInfo, retrieveCompileTimeInfo, withCompileInfo)
import           Pos.Util.UserSecret (usVss)
import           Pos.Wallet.Web (AddrCIdHashes (..), bracketWalletWS, bracketWalletWebDB, getSKById,
                                 getWalletAddresses, runWRealMode)
import           Pos.Wallet.Web.Mode (WalletWebMode)
import           Pos.Wallet.Web.State (flushWalletStorage)
import           Pos.Wallet.Web.Tracking.Decrypt (eskToWalletDecrCredentials)
import           Pos.Wallet.Web.Tracking.Sync (syncWallet)
import           System.Wlog (LoggerName, Severity, logInfo, logMessage, usingLoggerName)

import qualified Cardano.Wallet.API.V1.Swagger as Swagger
import qualified Cardano.Wallet.Kernel as Kernel
import qualified Cardano.Wallet.Kernel.Mode as Kernel.Mode
import           Cardano.Wallet.Server.CLI (ChooseWalletBackend (..), NewWalletBackendParams (..),
                                            WalletBackendParams (..), WalletDBOptions (..),
                                            WalletStartupOptions (..), getWalletNodeOptions,
                                            isDebugMode)
import qualified Cardano.Wallet.Server.Plugins as Plugins
import qualified Pos.Client.CLI as CLI

-- | Default logger name when one is not provided on the command line
defaultLoggerName :: LoggerName
defaultLoggerName = "node"

{-
   Most of the code below has been copied & adapted from wallet/node/Main.hs as a path
   of least resistance to make the wallet-new prototype independent (to an extend)
   from breaking changes to the current wallet.
-}

-- | The "workhorse" responsible for starting a Cardano edge node plus a number of extra plugins.
actionWithWallet :: (HasConfigurations, HasCompileInfo)
                 => SscParams
                 -> NodeParams
                 -> WalletBackendParams
                 -> Production ()
actionWithWallet sscParams nodeParams wArgs@WalletBackendParams {..} =
    bracketWalletWebDB (walletDbPath walletDbOptions) (walletRebuildDb walletDbOptions) $ \db ->
        bracketWalletWS $ \conn ->
            bracketNodeResources nodeParams sscParams
                txpGlobalSettings
                initNodeDBs $ \nr@NodeResources {..} -> do
                    ref <- newIORef mempty
                    syncQueue <- liftIO $ newTBQueueIO 50
                    runWRealMode db conn (AddrCIdHashes ref) syncQueue nr (mainAction nr)
  where
    mainAction = runNodeWithInit $ do
        when (walletFlushDb walletDbOptions) $ do
            logInfo "Flushing wallet db..."
            flushWalletStorage
            logInfo "Resyncing wallets with blockchain..."
            syncWallets

    runNodeWithInit init nr =
        let (ActionSpec f, outs) = runNode nr plugins
         in (ActionSpec $ \s -> init >> f s, outs)

    syncWallets :: WalletWebMode ()
<<<<<<< HEAD
    syncWallets = getWalletAddresses >>= mapM_ (\addr -> getSKById addr >>= syncWallet . eskToWalletDecrCredentials)
=======
    syncWallets = do
        sks <- getWalletAddresses >>= mapM getSKById
        results <- syncWalletsFromGState sks
        mapM_ processSyncResult results
>>>>>>> fb523b62

    plugins :: HasConfigurations => Plugins.Plugin WalletWebMode
    plugins = mconcat [ Plugins.conversation wArgs
                      , Plugins.legacyWalletBackend wArgs
                      , Plugins.acidCleanupWorker wArgs
                      , Plugins.syncWalletWorker
                      , Plugins.resubmitterPlugin
                      , Plugins.notifierPlugin
                      ]

actionWithNewWallet :: (HasConfigurations, HasCompileInfo)
                    => SscParams
                    -> NodeParams
                    -> NewWalletBackendParams
                    -> Production ()
actionWithNewWallet sscParams nodeParams params =
    bracketNodeResources
        nodeParams
        sscParams
        txpGlobalSettings
        initNodeDBs $ \nr -> do
      -- TODO: Will probably want to extract some parameters from the
      -- 'NewWalletBackendParams' to construct or initialize the wallet
      Kernel.bracketPassiveWallet logMessage' $ \wallet ->
        Kernel.Mode.runWalletMode nr wallet (mainAction wallet nr)
  where
    mainAction w = runNodeWithInit w $
        liftIO $ Kernel.init w

    runNodeWithInit w init nr =
        let (ActionSpec f, outs) = runNode nr (plugins w)
         in (ActionSpec $ \s -> init >> f s, outs)

    -- TODO: Don't know if we need any of the other plugins that are used
    -- in the legacy wallet (see 'actionWithWallet').
    plugins :: Kernel.PassiveWallet -> Plugins.Plugin Kernel.Mode.WalletMode
    plugins w = mconcat [ Plugins.walletBackend params w ]

    -- Extract the logger name from node parameters
    --
    -- TODO: Not sure what the policy is for logger names of components.
    -- For now we just use the one from the node itself.
    logMessage' :: Severity -> Text -> IO ()
    logMessage' sev txt =
        usingLoggerName loggerName $ logMessage sev txt
      where
        loggerName :: LoggerName
        loggerName = lpDefaultName . bpLoggingParams . npBaseParams $ nodeParams

-- | Runs an edge node plus its wallet backend API.
startEdgeNode :: HasCompileInfo
              => WalletStartupOptions
              -> Production ()
startEdgeNode WalletStartupOptions{..} = do
  withConfigurations conf $ do
      (sscParams, nodeParams) <- getParameters
      case wsoWalletBackendParams of
        WalletLegacy legacyParams -> do
          when (isDebugMode $ walletRunMode legacyParams) $
              generateSwaggerDocumentation
          actionWithWallet sscParams nodeParams legacyParams
        WalletNew newParams ->
          actionWithNewWallet sscParams nodeParams newParams
  where
    getParameters :: HasConfigurations => Production (SscParams, NodeParams)
    getParameters = do

      currentParams <- CLI.getNodeParams defaultLoggerName wsoNodeArgs nodeArgs
      let vssSK = fromJust $ npUserSecret currentParams ^. usVss
      let gtParams = CLI.gtSscParams wsoNodeArgs vssSK (npBehaviorConfig currentParams)

      CLI.printInfoOnStart wsoNodeArgs
      logInfo "Wallet is enabled!"

      return (gtParams, currentParams)

    conf :: ConfigurationOptions
    conf = CLI.configurationOptions $ CLI.commonArgs wsoNodeArgs

    nodeArgs :: CLI.NodeArgs
    nodeArgs = CLI.NodeArgs { CLI.behaviorConfigPath = Nothing }

-- | Generates the updated spec and store it in the appropriate folder.
-- the reason why we don't generate a yaml file is because for swagger-ui is actually
-- much better to start with the JSON input, as the tool is capable of generating
-- better-looking YAMLs.
generateSwaggerDocumentation :: ( MonadIO m
                                , HasCompileInfo
                                , HasUpdateConfiguration
                                ) => m ()
generateSwaggerDocumentation = liftIO $ do
    BL8.writeFile "wallet-new/spec/swagger.json" (encodePretty Swagger.api)
    putText "Swagger API written on disk."

-- | The main entrypoint for the Wallet.
main :: IO ()
main = withCompileInfo $(retrieveCompileTimeInfo) $ do
  cfg <- getWalletNodeOptions
  putText "Wallet is starting..."
  let loggingParams = CLI.loggingParams defaultLoggerName (wsoNodeArgs cfg)
  loggerBracket loggingParams . runProduction $ do
    logInfo "[Attention] Software is built with the wallet backend"
    startEdgeNode cfg<|MERGE_RESOLUTION|>--- conflicted
+++ resolved
@@ -80,14 +80,7 @@
          in (ActionSpec $ \s -> init >> f s, outs)
 
     syncWallets :: WalletWebMode ()
-<<<<<<< HEAD
-    syncWallets = getWalletAddresses >>= mapM_ (\addr -> getSKById addr >>= syncWallet . eskToWalletDecrCredentials)
-=======
-    syncWallets = do
-        sks <- getWalletAddresses >>= mapM getSKById
-        results <- syncWalletsFromGState sks
-        mapM_ processSyncResult results
->>>>>>> fb523b62
+    syncWallets = getWalletAddresses >>= mapM_ (getSKById addr >=> syncWallet . eskToWalletDecrCredentials)
 
     plugins :: HasConfigurations => Plugins.Plugin WalletWebMode
     plugins = mconcat [ Plugins.conversation wArgs
