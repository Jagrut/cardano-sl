module Main where

import Control.Monad.Eff (Eff)
import Control.Monad.Eff.Console (CONSOLE)
<<<<<<< HEAD
=======
import Control.Monad.Eff.Now (NOW)
>>>>>>> 035841ec
import Control.SocketIO.Client (SocketIO, connect, on)
import DOM (DOM)
import DOM.Event.EventTarget (addEventListener, eventListener)
import DOM.HTML (window)
import DOM.HTML.Event.EventTypes (click)
import DOM.HTML.Types (htmlDocumentToEventTarget)
import DOM.HTML.Window (document)
import Data.Lens ((^.), set)
import Data.Maybe (Maybe(..), fromMaybe)
import Explorer.Api.Socket (blocksUpdatedEventHandler, callYouEventHandler, mkSocketHost, connectEvent, closeEvent, connectHandler, closeHandler, toEvent, txsUpdatedHandler) as Ex
import Explorer.I18n.Lang (Language(..), detectLocale)
import Explorer.Lenses.State (connection, lang, socket, syncAction)
import Explorer.Routes (match)
import Explorer.Types.Actions (Action(..))
import Explorer.Types.Actions (Action(..), ActionChannel) as Ex
import Explorer.Types.State (State) as Ex
import Explorer.Update (update) as Ex
import Explorer.Util.Config (SyncAction(..), hostname, isProduction, secureProtocol)
import Explorer.View.Layout (view)
import Network.HTTP.Affjax (AJAX)
import Pos.Explorer.Socket.Methods (ServerEvent(..))
import Prelude (bind, const, pure, ($), (*), (<$>), (<<<), (<>), (>>=), (>>>))
import Pux (App, Config, CoreEffects, Update, renderToDOM, start)
import Pux.Devtool (Action, start) as Pux.Devtool
import Pux.Router (sampleUrl)
import Signal (Signal, (~>))
<<<<<<< HEAD
import Signal.Channel (channel, subscribe)
import Waypoints (WAYPOINT)

type AppEffects = (dom :: DOM, ajax :: AJAX, socket :: SocketIO, waypoint :: WAYPOINT, console :: CONSOLE)
=======
import Signal.Channel (channel, send, subscribe)
import Signal.Time (every, second)

type AppEffects = (dom :: DOM, ajax :: AJAX, socket :: SocketIO, now :: NOW, console :: CONSOLE)
>>>>>>> 035841ec

type AppConfig = (Config Ex.State Ex.Action AppEffects)

-- | Config to synchronize data by socket-io
socketConfig :: AppConfig -> Ex.ActionChannel -> Eff (CoreEffects AppEffects) AppConfig
socketConfig appConfig actionChannel = do
    -- socket
    let pingSignal = every (10.0 * second) ~> const Ex.SocketPing
    socketHost <- Ex.mkSocketHost (secureProtocol isProduction) <$> hostname
    socket' <- connect socketHost
    on socket' Ex.connectEvent $ Ex.connectHandler actionChannel
    on socket' Ex.closeEvent $ Ex.closeHandler actionChannel
    on socket' (Ex.toEvent TxsUpdated) $ Ex.txsUpdatedHandler actionChannel
    on socket' (Ex.toEvent BlocksOffUpdated) $ Ex.blocksUpdatedEventHandler actionChannel
    -- Note:
    -- `CallYou` is the answer of `CallMe`.
    -- Handling both events are needed a to be connected with socket.io manually
    on socket' (Ex.toEvent CallYou) $ Ex.callYouEventHandler actionChannel
--  on socket' (Ex.toEvent CallYouString) $ Ex.callYouStringEventHandler actionChannel
--  on socket' (Ex.toEvent CallYouTxId) $ Ex.callYouCTxIdEventHandler actionChannel
    pure $ appConfig
        { initialState = set (socket <<< connection) (Just socket') appConfig.initialState
        , inputs = [ pingSignal ] <> appConfig.inputs
        }

-- | Config to synchronize data by polling
pollingConfig :: AppConfig -> Eff (CoreEffects AppEffects) AppConfig
pollingConfig appConfig =
    let reloadSignal = every (60.0 * second) ~> const Ex.Reload in
    pure $ appConfig
        { inputs = [ reloadSignal ] <> appConfig.inputs
        }

-- | Common config
commonConfig :: Ex.State -> Ex.ActionChannel -> Eff (CoreEffects AppEffects) AppConfig
commonConfig state actionChannel = do
    -- routing
    urlSignal <- sampleUrl
    let routeSignal = urlSignal ~> Ex.UpdateView <<< match
    -- timer
    let clockSignal = every second ~> const Ex.UpdateClock
    -- detected locale
    locale <- fromMaybe English <$> detectLocale
    -- register actionSignal
    let actionSignal = subscribe actionChannel :: Signal Ex.Action
    -- register global (document) click listener
    -- globalClickListener :: forall eff. Event -> Eff (channel :: CHANNEL | eff) Unit
    let globalClickListener event = send actionChannel $ DocumentClicked event

    window >>=
        document >>=
            htmlDocumentToEventTarget >>>
                addEventListener click (eventListener globalClickListener) false

    pure
        { initialState: set lang locale state
        , update: Ex.update :: Update Ex.State Ex.Action AppEffects
        , view: view
        , inputs:
              [ clockSignal
              , actionSignal
              -- Important note:
              -- routeSignal has to be the last signal in row !!!
              , routeSignal
              ]
        }

appSelector :: String
appSelector = "#explorer"

main :: Ex.State -> Eff (CoreEffects AppEffects) (App Ex.State Ex.Action)
main state = do
    actionChannel <- channel NoOp
    appConfig <- commonConfig state actionChannel
    config <- case state ^. syncAction of
                  SyncByPolling -> pollingConfig appConfig
                  SyncBySocket -> socketConfig appConfig actionChannel
    app <- start config
    renderToDOM appSelector app.html
    pure app

debug :: Ex.State -> Eff (CoreEffects AppEffects) (App Ex.State (Pux.Devtool.Action Ex.Action))
debug state = do
    actionChannel <- channel NoOp
    appConfig <- commonConfig state actionChannel
    config <- case state ^. syncAction of
                    SyncByPolling -> pollingConfig appConfig
                    SyncBySocket -> socketConfig appConfig actionChannel
    app <- Pux.Devtool.start config {opened: false}
    renderToDOM appSelector app.html
    pure app<|MERGE_RESOLUTION|>--- conflicted
+++ resolved
@@ -2,10 +2,7 @@
 
 import Control.Monad.Eff (Eff)
 import Control.Monad.Eff.Console (CONSOLE)
-<<<<<<< HEAD
-=======
 import Control.Monad.Eff.Now (NOW)
->>>>>>> 035841ec
 import Control.SocketIO.Client (SocketIO, connect, on)
 import DOM (DOM)
 import DOM.Event.EventTarget (addEventListener, eventListener)
@@ -32,17 +29,11 @@
 import Pux.Devtool (Action, start) as Pux.Devtool
 import Pux.Router (sampleUrl)
 import Signal (Signal, (~>))
-<<<<<<< HEAD
-import Signal.Channel (channel, subscribe)
 import Waypoints (WAYPOINT)
-
-type AppEffects = (dom :: DOM, ajax :: AJAX, socket :: SocketIO, waypoint :: WAYPOINT, console :: CONSOLE)
-=======
 import Signal.Channel (channel, send, subscribe)
 import Signal.Time (every, second)
 
-type AppEffects = (dom :: DOM, ajax :: AJAX, socket :: SocketIO, now :: NOW, console :: CONSOLE)
->>>>>>> 035841ec
+type AppEffects = (dom :: DOM, ajax :: AJAX, socket :: SocketIO, now :: NOW, waypoint :: WAYPOINT, console :: CONSOLE)
 
 type AppConfig = (Config Ex.State Ex.Action AppEffects)
 
