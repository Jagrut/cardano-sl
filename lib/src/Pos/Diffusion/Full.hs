{-# LANGUAGE CPP                 #-}
{-# LANGUAGE RankNTypes          #-}
{-# LANGUAGE RecordWildCards     #-}
{-# LANGUAGE ScopedTypeVariables #-}

module Pos.Diffusion.Full
    ( diffusionLayerFull
    ) where

import           Nub (ordNub)
import           Universum

import           Control.Monad.Fix (MonadFix)
import qualified Data.Map as M
import           Data.Time.Units (Millisecond, Second)
import           Formatting (Format)
import           Mockable (withAsync, link)
import qualified Network.Broadcast.OutboundQueue as OQ
import           Network.Broadcast.OutboundQueue.Types (MsgType (..), Origin (..))
import           Network.Transport.Abstract (Transport)
import           Node (Node, NodeAction (..), simpleNodeEndPoint, NodeEnvironment (..), defaultNodeEnvironment, node)
import           Node.Conversation (Converse, converseWith, Conversation)
import           System.Random (newStdGen)
import           System.Wlog (WithLogger, CanLog, usingLoggerName)

import           Pos.Block.Network (MsgGetHeaders, MsgHeaders, MsgGetBlocks, MsgBlock)
import           Pos.Communication (NodeId, VerInfo (..), PeerData, PackingType,
                                    EnqueueMsg, makeEnqueueMsg, bipPacking, Listener,
                                    MkListeners (..), HandlerSpecs, InSpecs (..),
                                    OutSpecs (..), createOutSpecs, toOutSpecs, convH,
                                    InvOrDataTK, MsgSubscribe, MsgSubscribe1,
                                    makeSendActions, SendActions, Msg)
import           Pos.Communication.Relay.Logic (invReqDataFlowTK)
import           Pos.Communication.Util (wrapListener)
import           Pos.Configuration (HasNodeConfiguration, conversationEstablishTimeout)
import           Pos.Core (BlockVersionData (..), BlockVersion, HeaderHash, ProxySKHeavy, StakeholderId)
import           Pos.Core.Block (Block, BlockHeader, MainBlockHeader)
import           Pos.Core.Configuration (protocolMagic)
import           Pos.Core.Ssc (Opening, InnerSharesMap, SignedCommitment, VssCertificate)
import           Pos.Core.Txp (TxAux)
import           Pos.Core.Update (UpId, UpdateProposal, UpdateVote)
import           Pos.Crypto.Configuration (ProtocolMagic (..))
import           Pos.DHT.Real (KademliaDHTInstance (..), KademliaParams (..),
                               startDHTInstance, stopDHTInstance,
                               kademliaJoinNetworkNoThrow, kademliaJoinNetworkRetry)
import qualified Pos.Diffusion.Full.Block as Diffusion.Block
import qualified Pos.Diffusion.Full.Delegation as Diffusion.Delegation
import qualified Pos.Diffusion.Full.Ssc as Diffusion.Ssc
import qualified Pos.Diffusion.Full.Txp as Diffusion.Txp
import           Pos.Diffusion.Full.Types (DiffusionWorkMode)
import qualified Pos.Diffusion.Full.Update as Diffusion.Update
import           Pos.Diffusion.Subscription.Common (subscriptionListeners)
import           Pos.Diffusion.Subscription.Dht (dhtSubscriptionWorker)
import           Pos.Diffusion.Subscription.Dns (dnsSubscriptionWorker)
import           Pos.Diffusion.Types (Diffusion (..), DiffusionLayer (..))
import           Pos.Logic.Types (Logic (..))
import           Pos.Network.Types (NetworkConfig (..), Topology (..), Bucket (..), initQueue,
                                    topologySubscribers, SubscriptionWorker (..),
                                    topologySubscriptionWorker, topologyRunKademlia,
                                    topologyHealthStatus)
import           Pos.Reporting.Health.Types (HealthStatus (..))
import           Pos.Reporting.Ekg (EkgNodeMetrics (..), registerEkgNodeMetrics)
import           Pos.Ssc.Message (MCOpening (..), MCShares (..), MCCommitment (..), MCVssCertificate (..))
import           Pos.Util.Chrono (OldestFirst)
import           Pos.Util.OutboundQueue (EnqueuedConversation (..))
import           Pos.Util.Timer (Timer, newTimer)

{-# ANN module ("HLint: ignore Reduce duplication" :: Text) #-}

<<<<<<< HEAD
-- Orphan instance to get the adopted block version data through reflection.
--
-- TODO: I rather dislike this instance
-- — @neongreen
instance (Given (m BlockVersionData)) => HasAdoptedBlockVersionData m where
  adoptedBVData = given

=======
>>>>>>> 0ceca33c
-- | The full diffusion layer.
--
-- NB: we could do the whole logic/diffusion layer interface using typeclasses
-- against a monad, but we'd end up with a bunch of reader constraints over
-- the values that would otherwise appear in the Logic and Diffusion records.
-- That's to say, we'd have to do the same work anyway, but then even more
-- work to juggle the instances.
diffusionLayerFull
    :: forall d m x .
       ( DiffusionWorkMode d
       , MonadFix d
       , MonadIO m
       , MonadMask m
       , WithLogger m
       )
    => NetworkConfig KademliaParams
    -> BlockVersion -- For making the VerInfo.
    -> Transport d
    -> Maybe (EkgNodeMetrics d)
    -> ((Logic d -> m (DiffusionLayer d)) -> m x)
    -> m x
diffusionLayerFull networkConfig lastKnownBlockVersion transport mEkgNodeMetrics expectLogic =
    bracket acquire release $ \_ -> expectLogic $ \logic -> do

        -- Make the outbound queue using network policies.
        oq :: OQ.OutboundQ (EnqueuedConversation d) NodeId Bucket <-
            initQueue networkConfig (enmStore <$> mEkgNodeMetrics)

        -- Timer is in microseconds.
        keepaliveTimer :: Timer <- newTimer 20000000

        let -- VerInfo is a diffusion-layer-specific thing. It's only used for
            -- negotiating with peers.
            ourVerInfo :: VerInfo
            -- TODO pull protocol magic from an explicit configuration argument
            -- rather than from a magic Data.Reflection instance.
            -- The lastKnownBlockVersion can go into that configuration record
            -- as well. Goal: eliminate all Has*Configuration constraints from
            -- full diffusion layer.
            -- Ah but that won't be so easy, because serialization instances
            -- currently depend on these... so defer it for later.
            ourVerInfo = VerInfo (getProtocolMagic protocolMagic) lastKnownBlockVersion ins (outs <> workerOuts)

            ins :: HandlerSpecs
            InSpecs ins = inSpecs mkL

            -- The out specs come not just from listeners but also from workers.
            -- Workers in the existing implementation were bundled up in
            --   allWorkers :: ([WorkerSpec m], OutSpecs)
            -- and they performed logic layer tasks, so having out specs defined
            -- by them doesn't make sense.
            -- For the first iteration, we just dump those out specs here, since
            -- we know in the diffusion layer the set of all requests that might
            -- be made.
            --
            -- Find below a definition of each of the worker out specs,
            -- copied from Pos.Worker (allWorkers). Each one was manually
            -- inspected to determine the out specs.
            --
            -- FIXME this system must change. Perhaps replace it with a
            -- version number?
            outs :: HandlerSpecs
            OutSpecs outs = outSpecs mkL

            workerOuts :: HandlerSpecs
            OutSpecs workerOuts = mconcat
                [ -- First: the relay system out specs.
                  Diffusion.Txp.txOutSpecs logic
                , Diffusion.Update.updateOutSpecs logic
                , Diffusion.Delegation.delegationOutSpecs logic
                , Diffusion.Ssc.sscOutSpecs logic
                  -- Relay system for blocks is ad-hoc.
                , blockWorkerOutSpecs
                  -- SSC has non-relay out specs, defined below.
                , sscWorkerOutSpecs
                , securityWorkerOutSpecs
                , slottingWorkerOutSpecs
                , subscriptionWorkerOutSpecs
                , dhtWorkerOutSpecs
                ]

            -- An onNewSlotWorker and a localWorker. Latter is mempty. Former
            -- actually does the ssc stuff.
            sscWorkerOutSpecs = mconcat
                [ createOutSpecs (Proxy @(InvOrDataTK StakeholderId MCCommitment))
                , createOutSpecs (Proxy @(InvOrDataTK StakeholderId MCOpening))
                , createOutSpecs (Proxy @(InvOrDataTK StakeholderId MCShares))
                , createOutSpecs (Proxy @(InvOrDataTK StakeholderId MCVssCertificate))
                ]

            -- A single worker checkForReceivedBlocksWorker with
            -- requestTipOuts from Pos.Block.Network.
            securityWorkerOutSpecs = toOutSpecs
                [ convH (Proxy :: Proxy MsgGetHeaders)
                        (Proxy :: Proxy MsgHeaders)
                ]

            -- announceBlockHeaderOuts from blkCreatorWorker
            -- announceBlockHeaderOuts from blkMetricCheckerWorker
            -- along with the retrieval worker outs which also include
            -- announceBlockHeaderOuts.
            blockWorkerOutSpecs = mconcat
                [ announceBlockHeaderOuts
                , announceBlockHeaderOuts
                , announceBlockHeaderOuts <> toOutSpecs [ convH (Proxy :: Proxy MsgGetBlocks)
                                                                (Proxy :: Proxy MsgBlock)
                                                        ]
                ]

            announceBlockHeaderOuts = toOutSpecs [ convH (Proxy :: Proxy MsgHeaders)
                                                         (Proxy :: Proxy MsgGetHeaders)
                                                 ]

            -- Plainly mempty from the definition of allWorkers.
            slottingWorkerOutSpecs = mempty

            -- Copied from existing implementation but
            -- FIXME it will be wrong when the patch to include a keepalive
            -- is merged. That shall be the first test of this inspec/outspec
            -- system I suppose.
            subscriptionWorkerOutSpecs = case topologySubscriptionWorker (ncTopology networkConfig) of
                Just (SubscriptionWorkerBehindNAT _)       -> specs
                Just (SubscriptionWorkerKademlia __ _ _ _) -> specs
                _                                          -> mempty
              where
                specs = toOutSpecs
                    [ convH (Proxy @MsgSubscribe)  (Proxy @Void)
                    , convH (Proxy @MsgSubscribe1) (Proxy @Void)
                    ]

            -- It's a localOnNewSlotWorker, so mempty.
            dhtWorkerOutSpecs = mempty

            mkL :: MkListeners d
            mkL = mconcat $
                [ lmodifier "block"       $ Diffusion.Block.blockListeners logic oq keepaliveTimer
                , lmodifier "tx"          $ Diffusion.Txp.txListeners logic oq enqueue
                , lmodifier "update"      $ Diffusion.Update.updateListeners logic oq enqueue
                , lmodifier "delegation"  $ Diffusion.Delegation.delegationListeners logic oq enqueue
                , lmodifier "ssc"         $ Diffusion.Ssc.sscListeners logic oq enqueue
                ] ++ [
                  lmodifier "subscription" $ subscriptionListeners oq subscriberNodeType
                | Just (subscriberNodeType, _) <- [topologySubscribers (ncTopology networkConfig)]
                ]

            lmodifier lname mkLs = mkLs { mkListeners = mkListeners' }
              where
                mkListeners' v p =
                    let ls = mkListeners mkLs v p
                        f = wrapListener ("server" <> lname)
                    in  map f ls

            listeners :: VerInfo -> [Listener d]
            listeners = mkListeners mkL ourVerInfo

            currentSlotDuration :: d Millisecond
            currentSlotDuration = bvdSlotDuration <$> getAdoptedBVData logic

            -- Bracket kademlia and network-transport, create a node. This
            -- will be very involved. Should make it top-level I think.
            runDiffusionLayer :: forall y . d y -> d y
            runDiffusionLayer = runDiffusionLayerFull
                networkConfig
                transport
                ourVerInfo
                mEkgNodeMetrics
                oq
                keepaliveTimer
                currentSlotDuration
                listeners

            enqueue :: EnqueueMsg d
            enqueue = makeEnqueueMsg ourVerInfo $ \msgType k -> do
                itList <- OQ.enqueue oq msgType (EnqueuedConversation (msgType, k))
                let itMap = M.fromList itList
                return ((>>= either throwM return) <$> itMap)

            getBlocks :: NodeId
                      -> BlockHeader
                      -> [HeaderHash]
                      -> d (OldestFirst [] Block)
            getBlocks = Diffusion.Block.getBlocks logic enqueue

            requestTip :: (BlockHeader -> NodeId -> d t) -> d (Map NodeId (d t))
            requestTip = Diffusion.Block.requestTip enqueue

            announceBlockHeader :: MainBlockHeader -> d ()
            announceBlockHeader = void . Diffusion.Block.announceBlockHeader logic enqueue

            sendTx :: TxAux -> d Bool
            sendTx = Diffusion.Txp.sendTx enqueue

            sendUpdateProposal :: UpId -> UpdateProposal -> [UpdateVote] -> d ()
            sendUpdateProposal = Diffusion.Update.sendUpdateProposal enqueue

            sendVote :: UpdateVote -> d ()
            sendVote = Diffusion.Update.sendVote enqueue

            -- FIXME
            -- SSC stuff has a 'waitUntilSend' motif before it. Must remember to
            -- investigate that and port it if necessary...
            -- No, it really should be the logic layer which decides when to send
            -- things.
            --
            -- TODO put these into a Pos.Diffusion.Full.Ssc module.
            sendSscCert :: VssCertificate -> d ()
            sendSscCert = void . invReqDataFlowTK "ssc" enqueue (MsgMPC OriginSender) (ourStakeholderId logic) . MCVssCertificate

            sendSscOpening :: Opening -> d ()
            sendSscOpening = void . invReqDataFlowTK "ssc" enqueue (MsgMPC OriginSender) (ourStakeholderId logic) . MCOpening (ourStakeholderId logic)

            sendSscShares :: InnerSharesMap -> d ()
            sendSscShares = void . invReqDataFlowTK "ssc" enqueue (MsgMPC OriginSender) (ourStakeholderId logic) . MCShares (ourStakeholderId logic)

            sendSscCommitment :: SignedCommitment -> d ()
            sendSscCommitment = void . invReqDataFlowTK "ssc" enqueue (MsgMPC OriginSender) (ourStakeholderId logic) . MCCommitment

            sendPskHeavy :: ProxySKHeavy -> d ()
            sendPskHeavy = Diffusion.Delegation.sendPskHeavy enqueue

            -- Amazon Route53 health check support (stopgap measure, see note
            -- in Pos.Diffusion.Types, above 'healthStatus' record field).
            healthStatus :: d HealthStatus
            healthStatus = topologyHealthStatus (ncTopology networkConfig) oq

            formatPeers :: forall r . (forall a . Format r a -> a) -> d (Maybe r)
            formatPeers formatter = Just <$> OQ.dumpState oq formatter

            diffusion :: Diffusion d
            diffusion = Diffusion {..}

        return DiffusionLayer {..}

  where
    -- TBD will we need any resources here?
    acquire = pure ()
    release = \_ -> pure ()

-- | Create kademlia, network-transport, and run the outbound queue's
-- dequeue thread.
runDiffusionLayerFull
    :: forall d x .
       ( DiffusionWorkMode d, MonadFix d )
    => NetworkConfig KademliaParams
    -> Transport d
    -> VerInfo
    -> Maybe (EkgNodeMetrics d)
    -> OQ.OutboundQ (EnqueuedConversation d) NodeId Bucket
    -> Timer -- ^ Keepalive timer.
    -> d Millisecond -- ^ Slot duration; may change over time.
    -> (VerInfo -> [Listener d])
    -> d x
    -> d x
runDiffusionLayerFull networkConfig transport ourVerInfo mEkgNodeMetrics oq keepaliveTimer slotDuration listeners action =
    bracketKademlia networkConfig $ \networkConfig' ->
        timeWarpNode transport ourVerInfo listeners $ \nd converse ->
            withAsync (OQ.dequeueThread oq (sendMsgFromConverse converse)) $ \dthread -> do
                link dthread
                case mEkgNodeMetrics of
                    Just ekgNodeMetrics -> registerEkgNodeMetrics ekgNodeMetrics nd
                    Nothing -> pure ()
                -- Subscription worker bypasses the outbound queue and uses
                -- send actions directly.
                let sendActions :: SendActions d
                    sendActions = makeSendActions ourVerInfo oqEnqueue converse
                withAsync (subscriptionThread networkConfig' sendActions) $ \sthread -> do
                    link sthread
                    joinKademlia networkConfig'
                    action
  where
    oqEnqueue :: Msg -> (NodeId -> VerInfo -> Conversation PackingType d t) -> d (Map NodeId (d t))
    oqEnqueue msgType k = do
        itList <- OQ.enqueue oq msgType (EnqueuedConversation (msgType, k))
        let itMap = M.fromList itList
        return ((>>= either throwM return) <$> itMap)
    subscriptionThread nc sactions = case topologySubscriptionWorker (ncTopology nc) of
        Just (SubscriptionWorkerBehindNAT dnsDomains) ->
            dnsSubscriptionWorker oq networkConfig dnsDomains keepaliveTimer slotDuration sactions
        Just (SubscriptionWorkerKademlia kinst nodeType valency fallbacks) ->
            dhtSubscriptionWorker oq kinst nodeType valency fallbacks sactions
        Nothing -> pure ()

sendMsgFromConverse
    :: Converse PackingType PeerData d
    -> OQ.SendMsg d (EnqueuedConversation d) NodeId
sendMsgFromConverse converse (EnqueuedConversation (_, k)) nodeId =
    converseWith converse nodeId (k nodeId)

-- | Bring up a time-warp node. It will come down when the continuation ends.
timeWarpNode
    :: forall d t .
       ( DiffusionWorkMode d, MonadFix d )
    => Transport d
    -> VerInfo
    -> (VerInfo -> [Listener d])
    -> (Node d -> Converse PackingType PeerData d -> d t)
    -> d t
timeWarpNode transport ourVerInfo listeners k = do
    stdGen <- liftIO newStdGen
    node mkTransport mkReceiveDelay mkConnectDelay stdGen bipPacking ourVerInfo nodeEnv $ \theNode ->
        NodeAction listeners $ k theNode
  where
    mkTransport = simpleNodeEndPoint transport
    mkReceiveDelay = const (pure Nothing)
    mkConnectDelay = const (pure Nothing)
    nodeEnv = defaultNodeEnvironment { nodeAckTimeout = conversationEstablishTimeout }

----------------------------------------------------------------------------
-- Kademlia
----------------------------------------------------------------------------

createKademliaInstance ::
       (HasNodeConfiguration, MonadIO m, MonadCatch m, CanLog m)
    => KademliaParams
    -> Word16 -- ^ Default port to bind to.
    -> m KademliaDHTInstance
createKademliaInstance kp defaultPort =
    usingLoggerName "kademlia" (startDHTInstance instConfig defaultBindAddress)
  where
    instConfig = kp {kpPeers = ordNub $ kpPeers kp}
    defaultBindAddress = ("0.0.0.0", defaultPort)

-- | RAII for 'KademliaDHTInstance'.
bracketKademliaInstance
    :: (HasNodeConfiguration, MonadIO m, MonadMask m, CanLog m)
    => KademliaParams
    -> Word16 -- ^ Default port to bind to.
    -> (KademliaDHTInstance -> m a)
    -> m a
bracketKademliaInstance kp defaultPort action =
    bracket (createKademliaInstance kp defaultPort) stopDHTInstance action

-- | The 'NodeParams' contain enough information to determine whether a Kademlia
-- instance should be brought up. Use this to safely acquire/release one.
bracketKademlia
    :: (HasNodeConfiguration, MonadIO m, MonadMask m, CanLog m)
    => NetworkConfig KademliaParams
    -> (NetworkConfig KademliaDHTInstance -> m a)
    -> m a
bracketKademlia nc@NetworkConfig {..} action = case ncTopology of
    -- cases that need Kademlia
    TopologyP2P{topologyKademlia = kp, ..} ->
      bracketKademliaInstance kp ncDefaultPort $ \kinst ->
        k $ TopologyP2P{topologyKademlia = kinst, ..}
    TopologyTraditional{topologyKademlia = kp, ..} ->
      bracketKademliaInstance kp ncDefaultPort $ \kinst ->
        k $ TopologyTraditional{topologyKademlia = kinst, ..}
    TopologyRelay{topologyOptKademlia = Just kp, ..} ->
      bracketKademliaInstance kp ncDefaultPort $ \kinst ->
        k $ TopologyRelay{topologyOptKademlia = Just kinst, ..}
    TopologyCore{topologyOptKademlia = Just kp, ..} ->
      bracketKademliaInstance kp ncDefaultPort $ \kinst ->
        k $ TopologyCore{topologyOptKademlia = Just kinst, ..}

    -- cases that don't
    TopologyRelay{topologyOptKademlia = Nothing, ..} ->
        k $ TopologyRelay{topologyOptKademlia = Nothing, ..}
    TopologyCore{topologyOptKademlia = Nothing, ..} ->
        k $ TopologyCore{topologyOptKademlia = Nothing, ..}
    TopologyBehindNAT{..} ->
        k $ TopologyBehindNAT{..}
    TopologyAuxx{..} ->
        k $ TopologyAuxx{..}
  where
    k topology = action (nc { ncTopology = topology })

-- | Synchronously join the Kademlia network.
joinKademlia
    :: ( DiffusionWorkMode m )
    => NetworkConfig KademliaDHTInstance
    -> m ()
joinKademlia networkConfig = case topologyRunKademlia (ncTopology networkConfig) of
    -- See 'topologyRunKademlia' documentation: the second component is 'True'
    -- iff it's essential that at least one of the initial peers is contacted.
    -- Otherwise, it's OK to not find any initial peers and the program can
    -- continue.
    Just (kInst, True)  -> kademliaJoinNetworkRetry kInst (kdiInitialPeers kInst) retryInterval
    Just (kInst, False) -> kademliaJoinNetworkNoThrow kInst (kdiInitialPeers kInst)
    Nothing             -> return ()
  where
    retryInterval :: Second
    retryInterval = 5

data MissingKademliaParams = MissingKademliaParams
    deriving (Show)

instance Exception MissingKademliaParams<|MERGE_RESOLUTION|>--- conflicted
+++ resolved
@@ -67,16 +67,6 @@
 
 {-# ANN module ("HLint: ignore Reduce duplication" :: Text) #-}
 
-<<<<<<< HEAD
--- Orphan instance to get the adopted block version data through reflection.
---
--- TODO: I rather dislike this instance
--- — @neongreen
-instance (Given (m BlockVersionData)) => HasAdoptedBlockVersionData m where
-  adoptedBVData = given
-
-=======
->>>>>>> 0ceca33c
 -- | The full diffusion layer.
 --
 -- NB: we could do the whole logic/diffusion layer interface using typeclasses
