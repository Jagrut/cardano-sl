--- conflicted
+++ resolved
@@ -12,11 +12,7 @@
 
 import           Control.Monad.Fix (MonadFix)
 import qualified Data.Map as M
-<<<<<<< HEAD
-import           Data.Time.Units (Millisecond, Second)
-=======
 import           Data.Time.Units (Millisecond, Second, convertUnit)
->>>>>>> 6905030f
 import           Formatting (Format)
 import           Mockable (withAsync, link)
 import qualified Network.Broadcast.OutboundQueue as OQ
@@ -100,11 +96,7 @@
             initQueue networkConfig (enmStore <$> mEkgNodeMetrics)
 
         -- Timer is in microseconds.
-<<<<<<< HEAD
-        keepaliveTimer :: Timer <- newTimer 20000000
-=======
         keepaliveTimer :: Timer <- newTimer $ convertUnit (20 :: Second)
->>>>>>> 6905030f
 
         let -- VerInfo is a diffusion-layer-specific thing. It's only used for
             -- negotiating with peers.
