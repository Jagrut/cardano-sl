module Main
       ( main
       ) where

import           Universum
import           Unsafe                (unsafeFromJust)

import           Formatting            (sformat, shown, (%))
import           Mockable              (Production, currentTime, runProduction)
import qualified Network.Transport.TCP as TCP (TCPAddr (..))
import qualified System.IO.Temp        as Temp
import           System.Wlog           (logInfo)

import qualified Pos.Client.CLI        as CLI
import           Pos.Communication     (OutSpecs, WorkerSpec)
import           Pos.Core              (Timestamp (..), gdStartTime, genesisData)
import           Pos.Launcher          (HasConfigurations, NodeParams (..), NodeResources,
                                        bracketNodeResources, runNode, runRealBasedMode,
                                        withConfigurations)
import           Pos.Network.Types     (NetworkConfig (..), Topology (..),
                                        topologyDequeuePolicy, topologyEnqueuePolicy,
                                        topologyFailurePolicy)
import           Pos.Ssc.SscAlgo       (SscAlgo (GodTossingAlgo))
import           Pos.Util.CompileInfo  (HasCompileInfo, retrieveCompileTimeInfo,
                                        withCompileInfo)
import           Pos.Util.UserSecret   (usVss)
import           Pos.WorkMode          (EmptyMempoolExt, RealMode)

import           AuxxOptions           (AuxxOptions (..), getAuxxOptions)
import           Mode                  (AuxxContext (..), AuxxMode, AuxxSscType,
                                        CmdCtx (..), realModeToAuxx)
import           Plugin                (auxxPlugin)

-- 'NodeParams' obtained using 'CLI.getNodeParams' are not perfect for
-- Auxx, so we need to adapt them slightly.
correctNodeParams :: AuxxOptions -> NodeParams -> Production (NodeParams, Bool)
correctNodeParams AuxxOptions {..} np = do
    (dbPath, isTempDbUsed) <- case npDbPathM np of
        Nothing -> do
            tempDir <- liftIO $ Temp.getCanonicalTemporaryDirectory
            dbPath <- liftIO $ Temp.createTempDirectory tempDir "nodedb"
            putStrLn $ -- TODO: use logInfo after CSL-1693
                sformat ("Temporary db created: "%shown) dbPath
            return (dbPath, True)
        Just dbPath -> do
            putStrLn $ -- TODO: use logInfo after CSL-1693
                sformat ("Supplied db used: "%shown) dbPath
            return (dbPath, False)
    let np' = np
            { npNetworkConfig = networkConfig
            , npRebuildDb = npRebuildDb np || isTempDbUsed
            , npDbPathM = Just dbPath }
    return (np', isTempDbUsed)
  where
    topology = TopologyAuxx aoPeers
    networkConfig =
        NetworkConfig
        { ncDefaultPort = 3000
        , ncSelfName = Nothing
        , ncEnqueuePolicy = topologyEnqueuePolicy topology
        , ncDequeuePolicy = topologyDequeuePolicy topology
        , ncFailurePolicy = topologyFailurePolicy topology
        , ncTopology = topology
        , ncTcpAddr = TCP.Unaddressable
        }

runNodeWithSinglePlugin ::
       (HasConfigurations, HasCompileInfo)
    => NodeResources AuxxSscType EmptyMempoolExt AuxxMode
    -> (WorkerSpec AuxxMode, OutSpecs)
    -> (WorkerSpec AuxxMode, OutSpecs)
runNodeWithSinglePlugin nr (plugin, plOuts) =
    runNode nr ([plugin], plOuts)

action :: HasCompileInfo => AuxxOptions -> Production ()
action opts@AuxxOptions {..} = withConfigurations conf $ do
    CLI.printFlags
    logInfo $ sformat ("System start time is "%shown) $ gdStartTime genesisData
    t <- currentTime
    logInfo $ sformat ("Current time is "%shown) (Timestamp t)
    (nodeParams, tempDbUsed) <-
        correctNodeParams opts =<< CLI.getNodeParams cArgs nArgs
    let
        toRealMode :: AuxxMode a -> RealMode AuxxSscType a
        toRealMode auxxAction = do
            realModeContext <- ask
            let auxxContext =
                    AuxxContext
                    { acRealModeContext = realModeContext
                    , acCmdCtx = cmdCtx
                    , acTempDbUsed = tempDbUsed }
            lift $ runReaderT auxxAction auxxContext
    let vssSK = unsafeFromJust $ npUserSecret nodeParams ^. usVss
    let gtParams = CLI.gtSscParams cArgs vssSK (npBehaviorConfig nodeParams)
    bracketNodeResources @AuxxSscType nodeParams gtParams $ \nr ->
        runRealBasedMode toRealMode realModeToAuxx nr $
            (if aoNodeEnabled then runNodeWithSinglePlugin nr else identity)
            (auxxPlugin opts)
  where
    cArgs@CLI.CommonNodeArgs {..} = aoCommonNodeArgs
    conf = CLI.configurationOptions (CLI.commonArgs cArgs)
    nArgs =
        CLI.NodeArgs {sscAlgo = GodTossingAlgo, behaviorConfigPath = Nothing}
    cmdCtx = CmdCtx {ccPeers = aoPeers}
<<<<<<< HEAD
    toRealMode :: AuxxMode a -> RealMode AuxxSscType EmptyMempoolExt a
    toRealMode auxxAction = do
        realModeContext <- ask
        let auxxContext =
                AuxxContext
                {acRealModeContext = realModeContext, acCmdCtx = cmdCtx}
        lift $ runReaderT auxxAction auxxContext
=======
>>>>>>> fb62812f

main :: IO ()
main =
    withCompileInfo $(retrieveCompileTimeInfo) $
    getAuxxOptions >>= runProduction . action<|MERGE_RESOLUTION|>--- conflicted
+++ resolved
@@ -81,7 +81,7 @@
     (nodeParams, tempDbUsed) <-
         correctNodeParams opts =<< CLI.getNodeParams cArgs nArgs
     let
-        toRealMode :: AuxxMode a -> RealMode AuxxSscType a
+        toRealMode :: AuxxMode a -> RealMode AuxxSscType EmptyMempoolExt a
         toRealMode auxxAction = do
             realModeContext <- ask
             let auxxContext =
@@ -102,16 +102,6 @@
     nArgs =
         CLI.NodeArgs {sscAlgo = GodTossingAlgo, behaviorConfigPath = Nothing}
     cmdCtx = CmdCtx {ccPeers = aoPeers}
-<<<<<<< HEAD
-    toRealMode :: AuxxMode a -> RealMode AuxxSscType EmptyMempoolExt a
-    toRealMode auxxAction = do
-        realModeContext <- ask
-        let auxxContext =
-                AuxxContext
-                {acRealModeContext = realModeContext, acCmdCtx = cmdCtx}
-        lift $ runReaderT auxxAction auxxContext
-=======
->>>>>>> fb62812f
 
 main :: IO ()
 main =
