{-# LANGUAGE ConstraintKinds      #-}
{-# LANGUAGE FlexibleInstances    #-}
{-# LANGUAGE TypeFamilies         #-}
{-# LANGUAGE UndecidableInstances #-}

-- | WorkMode constraint.

module Pos.WorkMode
       ( WorkMode
       , MinWorkMode
       , DBHolder (..)
       , NodeContext (..)
       , WithNodeContext (..)
       , ContextHolder (..)
       , ncPublicKey
       , ncVssPublicKey
       , RealMode
       , ServiceMode
<<<<<<< HEAD
       , StatsMode
       , ProductionMode
       ) where

import           Control.Monad.Catch       (MonadCatch, MonadMask, MonadThrow)
import           Control.Monad.Except      (ExceptT)
import           Control.TimeWarp.Logging  (WithNamedLogger (..))
import           Control.TimeWarp.Rpc      (BinaryDialog, MonadDialog, MonadResponse,
                                            MonadTransfer, Transfer)
import           Control.TimeWarp.Timed    (MonadTimed (..), ThreadId)
import           Universum                 hiding (catch)

import           Pos.Crypto                (PublicKey, SecretKey, VssKeyPair,
                                            VssPublicKey, toPublic, toVssPublicKey)
import           Pos.DHT                   (DHTResponseT, MonadMessageDHT (..),
                                            WithDefaultMsgHeader)
import           Pos.DHT.Real              (KademliaDHT)
import           Pos.Slotting              (MonadSlots (..))
import           Pos.State                 (MonadDB (..), NodeState)
import           Pos.Statistics.MonadStats (MonadStats, NoStatsT, StatsT)
import           Pos.Types                 (Timestamp (..))
=======
       , BenchMode
       , ProductionMode
       ) where

import           Control.Monad.Catch      (MonadCatch, MonadMask, MonadThrow)
import           Control.Monad.Except     (ExceptT)
import           Control.Monad.Trans      (MonadTrans)
import           Control.TimeWarp.Logging (WithNamedLogger (..))
import           Control.TimeWarp.Rpc     (BinaryP (..), Dialog, MonadDialog,
                                           MonadResponse, MonadTransfer (..), Transfer,
                                           hoistRespCond)
import           Control.TimeWarp.Timed   (MonadTimed (..), ThreadId)
import           Universum                hiding (catch)

import           Pos.Crypto               (PublicKey, SecretKey, VssKeyPair, VssPublicKey,
                                           toPublic, toVssPublicKey)
import           Pos.DHT                  (DHTResponseT, MonadDHT, MonadMessageDHT (..),
                                           WithDefaultMsgHeader)
import           Pos.DHT.Real             (KademliaDHT)
import           Pos.Slotting             (MonadSlots (..))
import           Pos.State                (MonadDB (..), NodeState, addStatRecord,
                                           getStatRecords)
import           Pos.Types                (Timestamp (..))
>>>>>>> c1b0f80d

type WorkMode m
    = ( WithNamedLogger m
      , MonadIO m
      , MonadTimed m
      , MonadMask m
      , MonadSlots m
      , MonadDB m
      , WithNodeContext m
      , MonadMessageDHT m
      , WithDefaultMsgHeader m
      , MonadStats m
      )

type MinWorkMode m
    = ( WithNamedLogger m
      , MonadTimed m
      , MonadMask m
      , MonadIO m
      , MonadMessageDHT m
      , WithDefaultMsgHeader m
      )

----------------------------------------------------------------------------
-- MonadDB
----------------------------------------------------------------------------

newtype DBHolder m a = DBHolder
    { getDBHolder :: ReaderT NodeState m a
    } deriving (Functor, Applicative, Monad, MonadTrans, MonadTimed, MonadThrow,
               MonadCatch, MonadMask, MonadIO, WithNamedLogger, MonadDialog p,
               MonadResponse)

type instance ThreadId (DBHolder m) = ThreadId m

instance MonadTransfer m => MonadTransfer (DBHolder m) where
    sendRaw addr req = lift $ sendRaw addr req
    listenRaw binding sink =
        DBHolder $ listenRaw binding $ hoistRespCond getDBHolder sink
    close = lift . close

instance Monad m => MonadDB (DBHolder m) where
    getNodeState = DBHolder ask

instance (MonadDB m, Monad m) => MonadDB (KademliaDHT m) where
    getNodeState = lift getNodeState

----------------------------------------------------------------------------
-- NodeContext
----------------------------------------------------------------------------

-- | NodeContext contains runtime context of node.
data NodeContext = NodeContext
    { -- | Time when system started working.
      ncSystemStart :: !Timestamp
    , -- | Secret key used for blocks creation.
      ncSecretKey   :: !SecretKey
    , -- | Vss key pair used for MPC.
      ncVssKeyPair  :: !VssKeyPair
    } deriving (Show)

ncPublicKey :: NodeContext -> PublicKey
ncPublicKey = toPublic . ncSecretKey

ncVssPublicKey :: NodeContext -> VssPublicKey
ncVssPublicKey = toVssPublicKey . ncVssKeyPair

class WithNodeContext m where
    getNodeContext :: m NodeContext

instance (Monad m, WithNodeContext m) =>
         WithNodeContext (KademliaDHT m) where
    getNodeContext = lift getNodeContext

instance (Monad m, WithNodeContext m) =>
         WithNodeContext (ReaderT a m) where
    getNodeContext = lift getNodeContext

instance (Monad m, WithNodeContext m) =>
         WithNodeContext (StateT a m) where
    getNodeContext = lift getNodeContext

instance (Monad m, WithNodeContext m) =>
         WithNodeContext (ExceptT e m) where
    getNodeContext = lift getNodeContext

instance (Monad m, WithNodeContext m) =>
         WithNodeContext (DHTResponseT m) where
    getNodeContext = lift getNodeContext

instance (Monad m, WithNodeContext m) =>
         WithNodeContext (StatsT m) where
    getNodeContext = lift getNodeContext

instance (Monad m, WithNodeContext m) =>
         WithNodeContext (NoStatsT m) where
    getNodeContext = lift getNodeContext

newtype ContextHolder m a = ContextHolder
    { getContextHolder :: ReaderT NodeContext m a
    } deriving (Functor, Applicative, Monad, MonadTrans, MonadTimed, MonadThrow,
               MonadCatch, MonadMask, MonadIO, WithNamedLogger, MonadDB, MonadDialog p, MonadResponse)

type instance ThreadId (ContextHolder m) = ThreadId m

instance MonadTransfer m => MonadTransfer (ContextHolder m) where
    sendRaw addr req = lift $ sendRaw addr req
    listenRaw binding sink =
        ContextHolder $ listenRaw binding $ hoistRespCond getContextHolder sink
    close = lift . close

instance Monad m => WithNodeContext (ContextHolder m) where
    getNodeContext = ContextHolder ask

instance MonadSlots m => MonadSlots (KademliaDHT m) where
    getSystemStartTime = lift getSystemStartTime
    getCurrentTime = lift getCurrentTime

instance (MonadTimed m, Monad m) =>
         MonadSlots (ContextHolder m) where
    getSystemStartTime = ContextHolder $ asks ncSystemStart
    getCurrentTime = Timestamp <$> currentTime

----------------------------------------------------------------------------
<<<<<<< HEAD
=======
-- Benchmarking
----------------------------------------------------------------------------

type CounterLabel = Text

class Monad m => MonadBenchmark m where
    type Measure m :: *

    logMeasure :: CounterLabel -> Measure m -> m ()
    getMeasures :: CounterLabel -> m (Maybe [Measure m])

-- TODO: is there a way to avoid such boilerplate for transformers?
instance MonadBenchmark m => MonadBenchmark (KademliaDHT m) where
    type Measure (KademliaDHT m) = Measure m
    logMeasure label = lift . logMeasure label
    getMeasures = lift . getMeasures

instance MonadBenchmark m => MonadBenchmark (ReaderT a m) where
    type Measure (ReaderT a m) = Measure m
    logMeasure label = lift . logMeasure label
    getMeasures = lift . getMeasures

instance MonadBenchmark m => MonadBenchmark (StateT a m) where
    type Measure (StateT a m) = Measure m
    logMeasure label = lift . logMeasure label
    getMeasures = lift . getMeasures

instance MonadBenchmark m => MonadBenchmark (ExceptT e m) where
    type Measure (ExceptT e m) = Measure m
    logMeasure label = lift . logMeasure label
    getMeasures = lift . getMeasures

instance MonadBenchmark m => MonadBenchmark (DHTResponseT m) where
    type Measure (DHTResponseT m) = Measure m
    logMeasure label = lift . logMeasure label
    getMeasures = lift . getMeasures

type instance ThreadId (NoBenchmarkT m) = ThreadId m
type instance ThreadId (BenchmarkT m) = ThreadId m

newtype NoBenchmarkT m a = NoBenchmarkT
    { getNoBenchmarkT :: m a
    } deriving (Functor, Applicative, Monad, MonadTimed, MonadThrow, MonadCatch,
               MonadMask, MonadIO, MonadDB, WithNamedLogger,
               MonadDialog p, MonadDHT, MonadMessageDHT, MonadResponse, MonadSlots,
               WithDefaultMsgHeader, WithNodeContext)

instance MonadTrans NoBenchmarkT where
    lift = NoBenchmarkT

instance MonadTransfer m => MonadTransfer (NoBenchmarkT m) where
    sendRaw addr req = lift $ sendRaw addr req
    listenRaw binding sink =
        NoBenchmarkT $ listenRaw binding $ hoistRespCond getNoBenchmarkT sink
    close = lift . close

instance Monad m => MonadBenchmark (NoBenchmarkT m) where
    type Measure (NoBenchmarkT m) = ()
    logMeasure _ _ = pure ()
    getMeasures _ = pure $ pure []

newtype BenchmarkT m a = BenchmarkT
    { getBenchmarkT :: m a
    } deriving (Functor, Applicative, Monad, MonadTimed, MonadThrow, MonadCatch,
               MonadMask, MonadIO, MonadDB, WithNamedLogger,
               MonadDialog p, MonadDHT, MonadMessageDHT, MonadResponse, MonadSlots,
               WithDefaultMsgHeader, WithNodeContext)

instance MonadTrans BenchmarkT where
    lift = BenchmarkT

instance MonadTransfer m => MonadTransfer (BenchmarkT m) where
    sendRaw addr req = lift $ sendRaw addr req
    listenRaw binding sink =
        BenchmarkT $ listenRaw binding $ hoistRespCond getBenchmarkT sink
    close = lift . close

instance (MonadIO m, MonadDB m) => MonadBenchmark (BenchmarkT m) where
    type Measure (BenchmarkT m) = (ByteString, Timestamp)
    logMeasure label = lift . uncurry (addStatRecord label)
    getMeasures = lift . getStatRecords

----------------------------------------------------------------------------
>>>>>>> c1b0f80d
-- Concrete types
----------------------------------------------------------------------------

-- | RealMode is a basis for `WorkMode`s used to really run system.
<<<<<<< HEAD
type RealMode = KademliaDHT (ContextHolder (DBHolder (BinaryDialog Transfer)))

-- | ServiceMode is the mode in which support nodes work
type ServiceMode = KademliaDHT (BinaryDialog Transfer)

-- | ProductionMode is an instance of WorkMode which is used (unsurprisingly) in production.
type ProductionMode = NoStatsT RealMode

-- | StatsMode is used for remote benchmarking
type StatsMode = StatsT RealMode
=======
type RealMode = KademliaDHT (ContextHolder (DBHolder (Dialog BinaryP Transfer)))

-- | ServiceMode is the mode in which support nodes work
type ServiceMode = KademliaDHT (Dialog BinaryP Transfer)

-- | ProductionMode is an instance of WorkMode which is used (unsurprisingly) in production.
type ProductionMode = NoBenchmarkT RealMode

-- | BenchMode is used for remote benchmarking
type BenchMode = BenchmarkT RealMode
>>>>>>> c1b0f80d
<|MERGE_RESOLUTION|>--- conflicted
+++ resolved
@@ -16,29 +16,6 @@
        , ncVssPublicKey
        , RealMode
        , ServiceMode
-<<<<<<< HEAD
-       , StatsMode
-       , ProductionMode
-       ) where
-
-import           Control.Monad.Catch       (MonadCatch, MonadMask, MonadThrow)
-import           Control.Monad.Except      (ExceptT)
-import           Control.TimeWarp.Logging  (WithNamedLogger (..))
-import           Control.TimeWarp.Rpc      (BinaryDialog, MonadDialog, MonadResponse,
-                                            MonadTransfer, Transfer)
-import           Control.TimeWarp.Timed    (MonadTimed (..), ThreadId)
-import           Universum                 hiding (catch)
-
-import           Pos.Crypto                (PublicKey, SecretKey, VssKeyPair,
-                                            VssPublicKey, toPublic, toVssPublicKey)
-import           Pos.DHT                   (DHTResponseT, MonadMessageDHT (..),
-                                            WithDefaultMsgHeader)
-import           Pos.DHT.Real              (KademliaDHT)
-import           Pos.Slotting              (MonadSlots (..))
-import           Pos.State                 (MonadDB (..), NodeState)
-import           Pos.Statistics.MonadStats (MonadStats, NoStatsT, StatsT)
-import           Pos.Types                 (Timestamp (..))
-=======
        , BenchMode
        , ProductionMode
        ) where
@@ -62,7 +39,6 @@
 import           Pos.State                (MonadDB (..), NodeState, addStatRecord,
                                            getStatRecords)
 import           Pos.Types                (Timestamp (..))
->>>>>>> c1b0f80d
 
 type WorkMode m
     = ( WithNamedLogger m
@@ -187,8 +163,6 @@
     getCurrentTime = Timestamp <$> currentTime
 
 ----------------------------------------------------------------------------
-<<<<<<< HEAD
-=======
 -- Benchmarking
 ----------------------------------------------------------------------------
 
@@ -272,23 +246,10 @@
     getMeasures = lift . getStatRecords
 
 ----------------------------------------------------------------------------
->>>>>>> c1b0f80d
 -- Concrete types
 ----------------------------------------------------------------------------
 
 -- | RealMode is a basis for `WorkMode`s used to really run system.
-<<<<<<< HEAD
-type RealMode = KademliaDHT (ContextHolder (DBHolder (BinaryDialog Transfer)))
-
--- | ServiceMode is the mode in which support nodes work
-type ServiceMode = KademliaDHT (BinaryDialog Transfer)
-
--- | ProductionMode is an instance of WorkMode which is used (unsurprisingly) in production.
-type ProductionMode = NoStatsT RealMode
-
--- | StatsMode is used for remote benchmarking
-type StatsMode = StatsT RealMode
-=======
 type RealMode = KademliaDHT (ContextHolder (DBHolder (Dialog BinaryP Transfer)))
 
 -- | ServiceMode is the mode in which support nodes work
@@ -298,5 +259,4 @@
 type ProductionMode = NoBenchmarkT RealMode
 
 -- | BenchMode is used for remote benchmarking
-type BenchMode = BenchmarkT RealMode
->>>>>>> c1b0f80d
+type BenchMode = BenchmarkT RealMode