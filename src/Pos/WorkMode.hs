{-# LANGUAGE CPP           #-}
{-# LANGUAGE TypeOperators #-}

{-| 'WorkMode' constraint. It is widely used in almost every our code.
    Simple alias for bunch of useful constraints. This module also
    contains new monads to extend functional capabilities inside do-block.
-}

module Pos.WorkMode
       ( WorkMode
       , MinWorkMode

       , TxpExtra_TMP

       -- * Actual modes
       , RawRealModeK
       , ProductionMode
       , RawRealMode
       , ServiceMode
       , StatsMode
       , StaticMode
       ) where


import           Control.Monad.Catch         (MonadMask)
import           Mockable                    (MonadMockable)
import           Mockable.Production         (Production)
import           System.Wlog                 (LoggerNameBox (..), WithLogger)
import           Universum

import           Pos.Block.BListener         (MonadBListener (..))
import           Pos.Communication.PeerState (PeerStateHolder, WithPeerState)
import           Pos.Communication.Relay     (MonadRelayMem)
import           Pos.Context                 (ContextHolder, NodeParams, WithNodeContext)
import           Pos.DB.Class                (MonadDB)
import           Pos.DB.DB                   ()
import           Pos.DB.Holder               (DBHolder)
import           Pos.DB.Limits               (MonadDBLimits)
import           Pos.Delegation.Class        (MonadDelegation)
import           Pos.Delegation.Holder       (DelegationT)
import           Pos.Discovery.Class         (MonadDiscovery)
import           Pos.Discovery.Holders       (DiscoveryConstT, DiscoveryKademliaT)
import           Pos.Lrc.Context             (LrcContext)
#ifdef WITH_EXPLORER
import           Pos.Explorer.Txp.Toil       (ExplorerExtra)
#endif
import           Pos.Reporting               (MonadReportingMem)
import           Pos.Shutdown                (MonadShutdownMem)
import           Pos.Slotting.Class          (MonadSlots)
import           Pos.Slotting.MemState       (SlottingHolder)
import           Pos.Slotting.Ntp            (NtpSlotting)
import           Pos.Ssc.Class.Helpers       (SscHelpersClass (..))
import           Pos.Ssc.Class.LocalData     (SscLocalDataClass)
import           Pos.Ssc.Class.Storage       (SscGStateClass)
import           Pos.Ssc.Extra               (MonadSscMem, SscHolder)
import           Pos.Statistics.MonadStats   (MonadStats, NoStatsT, StatsT)
import           Pos.Txp.MemState            (MonadTxpMem, TxpHolder)
import           Pos.Update.Context          (UpdateContext)
import           Pos.Update.Params           (UpdateParams)
import           Pos.Util.Context            (HasContext)
import           Pos.Util.JsonLog            (MonadJL (..))

-- Something extremely unpleasant.
-- TODO: get rid of it after CSL-777 is done.
#ifdef WITH_EXPLORER
type TxpExtra_TMP = ExplorerExtra
#else
type TxpExtra_TMP = ()
#endif

-- | Bunch of constraints to perform work for real world distributed system.
type WorkMode ssc m
    = ( MinWorkMode m
      , MonadMask m
      , MonadSlots m
      , MonadDB m
      , MonadDBLimits m
      , MonadTxpMem TxpExtra_TMP m
      , MonadRelayMem m
      , MonadDelegation m
      , MonadSscMem ssc m
      , MonadReportingMem m
      , SscGStateClass ssc
      , SscLocalDataClass ssc
      , SscHelpersClass ssc
      , WithNodeContext ssc m
      , HasContext LrcContext m
      , HasContext UpdateContext m
      , HasContext NodeParams m
      , HasContext UpdateParams m
      , MonadStats m
      , MonadJL m
      , WithPeerState m
      , MonadShutdownMem m
<<<<<<< HEAD
      , MonadBListener m
=======
      , MonadDiscovery m
>>>>>>> 5da4fdff
      )

-- | More relaxed version of 'WorkMode'.
type MinWorkMode m
    = ( WithLogger m
      , MonadMockable m
      , MonadIO m
      , WithPeerState m
      )

----------------------------------------------------------------------------
-- Concrete types
----------------------------------------------------------------------------

-- | RawRealMode is a basis for `WorkMode`s used to really run system.
type RawRealMode ssc =
    PeerStateHolder (
    DelegationT (
    TxpHolder TxpExtra_TMP (
    SscHolder ssc (
    NtpSlotting (
    SlottingHolder (
    DBHolder (
    ContextHolder ssc (
    LoggerNameBox Production
    ))))))))

-- | RawRealMode + kademlia. Used in wallet too.
type RawRealModeK ssc = DiscoveryKademliaT (RawRealMode ssc)

-- | ProductionMode is an instance of WorkMode which is used
-- (unsurprisingly) in production.
type ProductionMode ssc = NoStatsT $ RawRealModeK ssc

-- | StatsMode is used for remote benchmarking.
type StatsMode ssc = StatsT $ RawRealModeK ssc

-- | Fixed peer discovery without stats.
type StaticMode ssc = NoStatsT $ DiscoveryConstT (RawRealMode ssc)

-- | ServiceMode is the mode in which support nodes work.
type ServiceMode = PeerStateHolder (LoggerNameBox Production)

-- Blockchain Listener is needed only for Wallet.
-- Stub implementation for usual node.
instance MonadBListener (RawRealMode ssc) where
    onApplyBlocks _ = pass
    onRollbackBlocks _ = pass
instance MonadBListener ServiceMode where
    onApplyBlocks _ = pass
    onRollbackBlocks _ = pass<|MERGE_RESOLUTION|>--- conflicted
+++ resolved
@@ -92,11 +92,8 @@
       , MonadJL m
       , WithPeerState m
       , MonadShutdownMem m
-<<<<<<< HEAD
       , MonadBListener m
-=======
       , MonadDiscovery m
->>>>>>> 5da4fdff
       )
 
 -- | More relaxed version of 'WorkMode'.
