-- | Pure functions for operations with transactions

module Pos.Wallet.Tx.Pure
       ( makePubKeyTx
       , createTx
       , getRelatedTxs
       , deriveAddrHistory
       , deriveAddrHistoryPartial
       ) where

<<<<<<< HEAD
import           Control.Lens        (folded, over, to, use, uses, view, (%=), (%=), (-=),
                                      (.~), (^.), (^..), _1, _2, _3)
import           Control.Monad       (fail, filterM)
=======
import           Control.Lens        (folded, to, use, uses, (%=), (%=), (%~), (-=),
                                      (^..), _1, _2)
import           Control.Monad       (fail)
>>>>>>> 7656f1c4
import           Control.Monad.Loops (anyM)
import           Control.Monad.State (StateT (..), evalStateT)
import qualified Data.DList          as DL
import           Data.List           (tail)
import qualified Data.Map            as M
import qualified Data.Vector         as V
import           Universum

import           Pos.Binary          ()
import           Pos.Crypto          (SecretKey, WithHash (..), hash, sign, toPublic,
                                      withHash, _whData)
<<<<<<< HEAD
import           Pos.Types           (Address, Block, Coin, MainBlock, MonadUtxoRead (..),
                                      Tx (..), TxAux, TxDistribution (..), TxId,
                                      TxIn (..), TxInWitness (..), TxOut (..), TxOutAux,
                                      Utxo, UtxoStateT (..), applyTxToUtxo, blockTxas,
                                      filterUtxoByAddr, makePubKeyAddress, topsortTxs,
                                      _txOutputs)
=======
import           Pos.Types           (Address, Block, Coin, MonadUtxoRead (..), Tx (..),
                                      TxId, TxIn (..), TxInWitness (..), TxOut (..),
                                      TxWitness, Utxo, UtxoStateT (..), applyTxToUtxo,
                                      blockTxs, filterUtxoByAddr, makePubKeyAddress,
                                      topsortTxs, _txOutputs)
>>>>>>> 7656f1c4

type TxOutIdx = (TxId, Word32)
type TxInputs = [TxOutIdx]
type TxOutputs = [TxOutAux]
type TxError = Text

-----------------------------------------------------------------------------
-- Tx creation
-----------------------------------------------------------------------------

-- | Makes a transaction which use P2PKH addresses as a source
makePubKeyTx :: SecretKey -> TxInputs -> TxOutputs -> TxAux
makePubKeyTx sk inputs outputs = (Tx {..}, txWitness, txDist)
  where pk = toPublic sk
        txInputs = map makeTxIn inputs
        txOutputs = map fst outputs
        txOutHash = hash txOutputs
        txDist = TxDistribution (map snd outputs)
        txDistHash = hash txDist
        makeTxIn (txInHash, txInIndex) = TxIn {..}
        makeTxInWitness (txInHash, txInIndex) =
            PkWitness {
                twKey = pk,
                twSig = sign sk (txInHash, txInIndex, txOutHash, txDistHash) }
        txWitness = V.fromList (map makeTxInWitness inputs)

type FlatUtxo = [(TxOutIdx, TxOutAux)]
type InputPicker = StateT (Coin, FlatUtxo) (Either TxError)

-- | Make a multi-transaction using given secret key and info for outputs
createTx :: Utxo -> SecretKey -> TxOutputs -> Either TxError TxAux
createTx utxo sk outputs = uncurry (makePubKeyTx sk) <$> inpOuts
  where
    totalMoney = sum $ map (txOutValue . fst) outputs
    ourAddr = makePubKeyAddress $ toPublic sk
    allUnspent = M.toList $ filterUtxoByAddr ourAddr utxo
    sortedUnspent = sortBy (comparing $ Down . txOutValue . fst . snd) allUnspent
    inpOuts = do
        futxo <- evalStateT (pickInputs []) (totalMoney, sortedUnspent)
        let inputs = map fst futxo
            inputSum = sum $ map (txOutValue . fst . snd) futxo
            newOuts
                | inputSum > totalMoney =
                    (TxOut ourAddr (inputSum - totalMoney), []) : outputs
                | otherwise = outputs
        pure (inputs, newOuts)
    pickInputs :: FlatUtxo -> InputPicker FlatUtxo
    pickInputs inps = do
        moneyLeft <- use _1
        if moneyLeft == 0
            then return inps
            else do
                mNextOut <- uses _2 head
                case mNextOut of
                    Nothing -> fail "Not enough money to send!"
                    Just inp@(_, (TxOut{..}, _)) -> do
                        _1 -= min txOutValue moneyLeft
                        _2 %= tail
                        pickInputs (inp : inps)

----------------------------------------------------------------------
-- Deduction of history
----------------------------------------------------------------------

-- | Check if given 'Address' is one of the receivers of 'Tx'
hasReceiver :: Tx -> Address -> Bool
hasReceiver Tx {..} addr = any ((== addr) . txOutAddress) txOutputs

-- | Given some 'Utxo', check if given 'Address' is one of the senders of 'Tx'
<<<<<<< HEAD
hasSender :: MonadUtxoRead m => Address -> Tx -> m Bool
hasSender addr Tx {..} = anyM hasCorrespondingOutput txInputs
  where hasCorrespondingOutput (TxIn h idx)  =
            fmap toBool $ fmap ((== addr) . txOutAddress . fst) <$> utxoGet (TxIn h idx)
        toBool Nothing  = False
        toBool (Just b) = b

-- | Checks if transaction is somehow related to address
relatedToAddress :: MonadUtxoRead m => Address -> Tx -> m Bool
relatedToAddress addr tx = if tx `hasReceiver` addr
                           then pure True
                           else hasSender addr tx

type TxSelector = UtxoStateT Maybe

-- | Select transactions related to given address from block
getRelatedTxs :: Address -> MainBlock ssc -> TxSelector [WithHash Tx]
getRelatedTxs addr blk = do
    txas <- lift $ topsortTxs (view _1) $
        (blk ^.. blockTxas . folded . to (over _1 withHash))
    fmap (map (view _1)) $ flip filterM txas $ \wtxa -> do
        let wtx = wtxa ^. _1
            tx = whData wtx
        -- filter outputs that go to 'addr'
        let outs = [(out, d)
                   | (out, d) <- zip (txOutputs tx)
                                     (getTxDistribution (wtxa ^. _3))
                   , txOutAddress out == addr ]
        applyTxToUtxo (wtx & _whData . _txOutputs .~ map fst outs)
                      (TxDistribution (map snd outs))
        relatedToAddress addr $ whData wtx
=======
hasSender :: MonadUtxoRead m => Tx -> Address -> m Bool
hasSender Tx {..} addr = anyM hasCorrespondingOutput txInputs
  where hasCorrespondingOutput txIn =
            fmap toBool $ fmap ((== addr) . txOutAddress) <$> utxoGet txIn
        toBool Nothing  = False
        toBool (Just b) = b

-- | Leave only outputs to given address in Tx
ownOutputs :: Address -> Tx -> Tx
ownOutputs addr = _txOutputs %~ filter ((== addr) . txOutAddress)

type TxSelector = UtxoStateT Maybe

-- | Select transactions related to given address. `Bool` indicates
-- whether the transaction is outgoing (i. e. is sent from given address)
getRelatedTxs :: Address -> [WithHash Tx] -> TxSelector [(TxId, Tx, Bool)]
getRelatedTxs addr txs = lift (topsortTxs identity txs) >>=
                         foldlM step DL.empty >>= return . DL.toList
  where step ls wtx = do
            let tx = whData wtx
                txId = whHash wtx
                isIncoming = tx `hasReceiver` addr
            isOutgoing <- tx `hasSender` addr
            if isOutgoing || isIncoming
                then do
                applyTxToUtxo $ wtx & _whData %~ ownOutputs addr
                return $ ls <> DL.singleton (txId, tx, isOutgoing)
                else return ls
>>>>>>> 7656f1c4

-- | Given a full blockchain, derive address history and Utxo
-- TODO: Such functionality will still be useful for merging
-- blockchains when wallet state is ready, but some metadata for
-- Tx will be required.
deriveAddrHistory :: Address -> [Block ssc] -> TxSelector [(TxId, Tx, Bool)]
deriveAddrHistory addr chain = identity %= filterUtxoByAddr addr >>
                               deriveAddrHistoryPartial [] addr chain

deriveAddrHistoryPartial
    :: [(TxId, Tx, Bool)]
    -> Address
    -> [Block ssc]
    -> TxSelector [(TxId, Tx, Bool)]
deriveAddrHistoryPartial hist addr chain =
    DL.toList <$> foldrM updateAll (DL.fromList hist) chain
  where
    updateAll (Left _) hst = pure hst
    updateAll (Right blk) hst = do
        txs <- getRelatedTxs addr $ blk ^.. blockTxs . folded . to withHash
        return $ DL.fromList txs <> hst<|MERGE_RESOLUTION|>--- conflicted
+++ resolved
@@ -8,15 +8,9 @@
        , deriveAddrHistoryPartial
        ) where
 
-<<<<<<< HEAD
-import           Control.Lens        (folded, over, to, use, uses, view, (%=), (%=), (-=),
-                                      (.~), (^.), (^..), _1, _2, _3)
-import           Control.Monad       (fail, filterM)
-=======
-import           Control.Lens        (folded, to, use, uses, (%=), (%=), (%~), (-=),
-                                      (^..), _1, _2)
+import           Control.Lens        (over, use, uses, view, (%=), (%=), (-=), (.~), (^.),
+                                      _1, _2)
 import           Control.Monad       (fail)
->>>>>>> 7656f1c4
 import           Control.Monad.Loops (anyM)
 import           Control.Monad.State (StateT (..), evalStateT)
 import qualified Data.DList          as DL
@@ -27,21 +21,13 @@
 
 import           Pos.Binary          ()
 import           Pos.Crypto          (SecretKey, WithHash (..), hash, sign, toPublic,
-                                      withHash, _whData)
-<<<<<<< HEAD
-import           Pos.Types           (Address, Block, Coin, MainBlock, MonadUtxoRead (..),
-                                      Tx (..), TxAux, TxDistribution (..), TxId,
-                                      TxIn (..), TxInWitness (..), TxOut (..), TxOutAux,
+                                      withHash)
+import           Pos.Types           (Address, Block, Coin, MonadUtxoRead (..), Tx (..),
+                                      TxAux, TxDistribution (..), TxId, TxIn (..),
+                                      TxInWitness (..), TxOut (..), TxOutAux, TxWitness,
                                       Utxo, UtxoStateT (..), applyTxToUtxo, blockTxas,
                                       filterUtxoByAddr, makePubKeyAddress, topsortTxs,
                                       _txOutputs)
-=======
-import           Pos.Types           (Address, Block, Coin, MonadUtxoRead (..), Tx (..),
-                                      TxId, TxIn (..), TxInWitness (..), TxOut (..),
-                                      TxWitness, Utxo, UtxoStateT (..), applyTxToUtxo,
-                                      blockTxs, filterUtxoByAddr, makePubKeyAddress,
-                                      topsortTxs, _txOutputs)
->>>>>>> 7656f1c4
 
 type TxOutIdx = (TxId, Word32)
 type TxInputs = [TxOutIdx]
@@ -111,68 +97,39 @@
 hasReceiver Tx {..} addr = any ((== addr) . txOutAddress) txOutputs
 
 -- | Given some 'Utxo', check if given 'Address' is one of the senders of 'Tx'
-<<<<<<< HEAD
-hasSender :: MonadUtxoRead m => Address -> Tx -> m Bool
-hasSender addr Tx {..} = anyM hasCorrespondingOutput txInputs
-  where hasCorrespondingOutput (TxIn h idx)  =
-            fmap toBool $ fmap ((== addr) . txOutAddress . fst) <$> utxoGet (TxIn h idx)
-        toBool Nothing  = False
-        toBool (Just b) = b
-
--- | Checks if transaction is somehow related to address
-relatedToAddress :: MonadUtxoRead m => Address -> Tx -> m Bool
-relatedToAddress addr tx = if tx `hasReceiver` addr
-                           then pure True
-                           else hasSender addr tx
-
-type TxSelector = UtxoStateT Maybe
-
--- | Select transactions related to given address from block
-getRelatedTxs :: Address -> MainBlock ssc -> TxSelector [WithHash Tx]
-getRelatedTxs addr blk = do
-    txas <- lift $ topsortTxs (view _1) $
-        (blk ^.. blockTxas . folded . to (over _1 withHash))
-    fmap (map (view _1)) $ flip filterM txas $ \wtxa -> do
-        let wtx = wtxa ^. _1
-            tx = whData wtx
-        -- filter outputs that go to 'addr'
-        let outs = [(out, d)
-                   | (out, d) <- zip (txOutputs tx)
-                                     (getTxDistribution (wtxa ^. _3))
-                   , txOutAddress out == addr ]
-        applyTxToUtxo (wtx & _whData . _txOutputs .~ map fst outs)
-                      (TxDistribution (map snd outs))
-        relatedToAddress addr $ whData wtx
-=======
 hasSender :: MonadUtxoRead m => Tx -> Address -> m Bool
 hasSender Tx {..} addr = anyM hasCorrespondingOutput txInputs
   where hasCorrespondingOutput txIn =
-            fmap toBool $ fmap ((== addr) . txOutAddress) <$> utxoGet txIn
+            fmap toBool $ fmap ((== addr) . txOutAddress . fst) <$> utxoGet txIn
         toBool Nothing  = False
         toBool (Just b) = b
-
--- | Leave only outputs to given address in Tx
-ownOutputs :: Address -> Tx -> Tx
-ownOutputs addr = _txOutputs %~ filter ((== addr) . txOutAddress)
 
 type TxSelector = UtxoStateT Maybe
 
 -- | Select transactions related to given address. `Bool` indicates
 -- whether the transaction is outgoing (i. e. is sent from given address)
-getRelatedTxs :: Address -> [WithHash Tx] -> TxSelector [(TxId, Tx, Bool)]
-getRelatedTxs addr txs = lift (topsortTxs identity txs) >>=
+getRelatedTxs
+    :: Address
+    -> [(WithHash Tx, TxWitness, TxDistribution)]
+    -> TxSelector [(TxId, Tx, Bool)]
+getRelatedTxs addr txs = lift (topsortTxs (view _1) txs) >>=
                          foldlM step DL.empty >>= return . DL.toList
-  where step ls wtx = do
-            let tx = whData wtx
-                txId = whHash wtx
-                isIncoming = tx `hasReceiver` addr
-            isOutgoing <- tx `hasSender` addr
-            if isOutgoing || isIncoming
-                then do
-                applyTxToUtxo $ wtx & _whData %~ ownOutputs addr
-                return $ ls <> DL.singleton (txId, tx, isOutgoing)
-                else return ls
->>>>>>> 7656f1c4
+  where
+    step ls (WithHash tx txId, _wit, dist) = do
+        let isIncoming = tx `hasReceiver` addr
+        isOutgoing <- tx `hasSender` addr
+        if isOutgoing || isIncoming
+            then do
+            -- Filter outputs that go to 'addr'
+            let outputsToAddr = do
+                    (out, d) <- zip (txOutputs tx) (getTxDistribution dist)
+                    guard (txOutAddress out == addr)
+                    return (out, d)
+            applyTxToUtxo
+                (WithHash (tx & _txOutputs .~ map fst outputsToAddr) txId)
+                (TxDistribution (map snd outputsToAddr))
+            return $ ls <> DL.singleton (txId, tx, isOutgoing)
+            else return ls
 
 -- | Given a full blockchain, derive address history and Utxo
 -- TODO: Such functionality will still be useful for merging
@@ -192,5 +149,6 @@
   where
     updateAll (Left _) hst = pure hst
     updateAll (Right blk) hst = do
-        txs <- getRelatedTxs addr $ blk ^.. blockTxs . folded . to withHash
+        txs <- getRelatedTxs addr $
+                   map (over _1 withHash) (blk ^. blockTxas)
         return $ DL.fromList txs <> hst