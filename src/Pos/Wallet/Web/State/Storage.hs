--- conflicted
+++ resolved
@@ -32,19 +32,12 @@
 import           Control.Monad.State.Class  (put)
 import           Data.Default               (Default, def)
 import           Data.SafeCopy              (base, deriveSafeCopySimple)
-<<<<<<< HEAD
 import           Pos.Txp                    (Utxo)
 import           Pos.Types                  (HeaderHash)
-import           Pos.Wallet.Web.ClientTypes (CAddress, CCurrency, CHash, CProfile, CTType,
-                                             CTx, CTxId, CTxMeta, CUpdateInfo,
-                                             CWalletMeta, CWalletType)
-=======
-import           Pos.Types                  (HeaderHash, Utxo)
 import           Pos.Wallet.Tx.Pure         (TxHistoryEntry)
 import           Pos.Wallet.Web.ClientTypes (CAddress, CCurrency, CHash, CProfile, CTxId,
                                              CTxMeta, CUpdateInfo, CWalletMeta,
                                              CWalletType)
->>>>>>> 65c7b456
 import           Universum
 
 type TransactionHistory = HashMap CTxId CTxMeta
@@ -128,18 +121,11 @@
 removeNextUpdate :: Update ()
 removeNextUpdate = wsReadyUpdates %= drop 1
 
-<<<<<<< HEAD
 testReset :: Update ()
 testReset = put def
 
-updateHistoryCache :: CAddress -> HeaderHash -> Utxo -> [CTx] -> Update ()
-updateHistoryCache cAddr cHash utxo cTxs = do
-    oldTxs <- use $ wsHistoryCache . at cAddr . _Just . _3
-    wsHistoryCache . at cAddr .= Just (cHash, utxo, cTxs <> oldTxs)
-=======
 updateHistoryCache :: CAddress -> HeaderHash -> Utxo -> [TxHistoryEntry] -> Update ()
 updateHistoryCache cAddr cHash utxo cTxs = wsHistoryCache . at cAddr .= Just (cHash, utxo, cTxs)
->>>>>>> 65c7b456
 
 deriveSafeCopySimple 0 'base ''CProfile
 deriveSafeCopySimple 0 'base ''CHash
