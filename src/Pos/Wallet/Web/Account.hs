--- conflicted
+++ resolved
@@ -20,14 +20,8 @@
 import           System.Random              (Random, randomIO)
 import           Universum
 
-<<<<<<< HEAD
-import           Pos.Core                   (Address (..))
+import           Pos.Core                   (Address (..), deriveLvl2KeyPair)
 import           Pos.Crypto                 (EncryptedSecretKey, PassPhrase, isHardened)
-=======
-import           Pos.Core                   (Address (..), deriveLvl2KeyPair)
-import           Pos.Crypto                 (EncryptedSecretKey, PassPhrase,
-                                             isNonHardened)
->>>>>>> 33aefb38
 import           Pos.Util                   (maybeThrow)
 import           Pos.Util.BackupPhrase      (BackupPhrase, safeKeysFromPhrase)
 import           Pos.Wallet.KeyStorage      (MonadKeys, addSecretKey, getSecretKeys)
