{-# LANGUAGE ConstraintKinds     #-}
{-# LANGUAGE RankNTypes          #-}
{-# LANGUAGE ScopedTypeVariables #-}
{-# LANGUAGE TypeOperators       #-}

-- | Wallet web server.

module Pos.Wallet.Web.Server.Methods
       ( walletApplication
       , walletServer
       , walletServeImpl
       ) where

<<<<<<< HEAD
import           Data.Default               (def)
import           Data.List                  (elemIndex, (!!))
import           Data.Time.Clock.POSIX      (getPOSIXTime)
import           Formatting                 (build, ords, sformat, stext, (%))
import           Network.Wai                (Application)
import           Pos.Crypto                 (hash)
import           Servant.API                ((:<|>) ((:<|>)),
                                             FromHttpApiData (parseUrlPiece))
import           Servant.Server             (Handler, Server, ServerT, serve)
import           Servant.Utils.Enter        ((:~>) (..), enter)
import           System.Wlog                (logInfo)
import           Universum

import           Pos.Aeson.ClientTypes      ()
import           Pos.Crypto                 (toPublic)
import           Pos.DHT.Model              (dhtAddr, getKnownPeers)
import           Pos.Types                  (Address, Coin, Tx, TxId, TxOut (..),
                                             addressF, coinF, decodeTextAddress,
                                             makePubKeyAddress, mkCoin)
import           Pos.Web.Server             (serveImpl)

import           Control.Monad.Catch        (try)
import           Pos.Wallet.KeyStorage      (KeyError (..), MonadKeys (..), newSecretKey)
import           Pos.Wallet.Tx              (submitTx)
import           Pos.Wallet.WalletMode      (WalletMode, getBalance, getTxHistory)
import           Pos.Wallet.Web.Api         (WalletApi, walletApi)
import           Pos.Wallet.Web.ClientTypes (CAddress, CCurrency (ADA), CTx, CTxId,
                                             CTxMeta (..), CWallet (..), CWalletMeta (..),
                                             addressToCAddress, cAddressToAddress, mkCTx,
                                             mkCTxId, txIdToCTxId)
import           Pos.Wallet.Web.Error       (WalletError (..))
import           Pos.Wallet.Web.State       (MonadWalletWebDB (..), WalletWebDB,
                                             addOnlyNewTxMeta, closeState, createWallet,
                                             getTxMeta, getWalletMeta, openState,
                                             removeWallet, runWalletWebDB, setWalletMeta,
                                             setWalletTransactionMeta)
=======
import           Control.Lens                  (view, _2)
import           Data.Default                  (def)
import           Data.List                     (elemIndex, (!!))
import qualified Data.Text                     as T (unpack)
import           Data.Time.Clock.POSIX         (getPOSIXTime)
import           Formatting                    (build, ords, sformat, stext, (%))
import           Network.Wai                   (Application)
import           Pos.Crypto                    (hash)
import           Servant.API                   ((:<|>) ((:<|>)),
                                                FromHttpApiData (parseUrlPiece),
                                                addHeader)
import           Servant.Server                (Handler, Server, ServerT, serve)
import           Servant.Utils.Enter           ((:~>) (..), enter)
import           System.Wlog                   (logInfo)
import           Universum

import           Pos.Aeson.ClientTypes         ()
import           Pos.Crypto                    (toPublic)
import           Pos.Crypto                    (hash)
import           Pos.DHT.Model                 (dhtAddr, getKnownPeers)
import           Pos.Types                     (Address, Coin, Tx, TxId, TxOut (..),
                                                addressF, coinF, decodeTextAddress,
                                                makePubKeyAddress, mkCoin)
import           Pos.Web.Server                (serveImpl)

import           Control.Monad.Catch           (try)
import           Pos.Wallet.KeyStorage         (KeyError (..), MonadKeys (..),
                                                newSecretKey)
import           Pos.Wallet.Tx                 (submitTx)
import           Pos.Wallet.WalletMode         (WalletMode, getBalance, getTxHistory)
import           Pos.Wallet.Web.Api            (WalletApi, walletApi)
import           Pos.Wallet.Web.ClientTypes    (CAddress, CCurrency (ADA), CHash (..),
                                                CTx, CTx, CTxId, CTxMeta (..),
                                                CWallet (..), CWalletMeta (..),
                                                addressToCAddress, cAddressToAddress,
                                                ctId, ctType, ctTypeMeta, mkCTx, mkCTxId,
                                                txIdToCTxId)
import           Pos.Wallet.Web.Error          (WalletError (..))
import           Pos.Wallet.Web.Server.Sockets (MonadWalletWebSockets (..),
                                                WalletWebSockets, WebWalletSockets,
                                                closeWSConnection, initWSConnection,
                                                runWalletWS, upgradeApplicationWS)
import           Pos.Wallet.Web.State          (MonadWalletWebDB (..), WalletWebDB,
                                                addOnlyNewTxMeta, closeState,
                                                createWallet, getTxMeta, getWalletHistory,
                                                getWalletMeta, openState, removeWallet,
                                                runWalletWebDB, setWalletMeta,
                                                setWalletTransactionMeta)
import           Pos.Web.Server                (serveImpl)
>>>>>>> db690114

----------------------------------------------------------------------------
-- Top level functionality
----------------------------------------------------------------------------

type WalletWebHandler m = WalletWebSockets (WalletWebDB m)

walletServeImpl
    :: (MonadIO m, MonadMask m)
    => WalletWebHandler m Application     -- ^ Application getter
    -> FilePath                        -- ^ Path to wallet acid-state
    -> Bool                            -- ^ Rebuild flag for acid-state
    -> Word16                          -- ^ Port to listen
    -> m ()
walletServeImpl app daedalusDbPath dbRebuild port = bracket ((,) <$> openDB <*> initWS) (\(db, conn) -> closeDB db >> closeWS conn) $ \(db, conn) ->
    serveImpl (runWalletWebDB db $ runWalletWS conn app) port
  where openDB = openState dbRebuild daedalusDbPath
        closeDB = closeState
        initWS = initWSConnection
        closeWS = closeWSConnection

walletApplication
    :: WalletMode ssc m
    => WalletWebHandler m (Server WalletApi)
    -> WalletWebHandler m Application
walletApplication serv = do
    wsConn <- getWalletWebSockets
    serv >>= return . upgradeApplicationWS wsConn . serve walletApi

walletServer
    :: WalletMode ssc m
    => WalletWebHandler m (WalletWebHandler m :~> Handler)
    -> WalletWebHandler m (Server WalletApi)
walletServer nat = do
    join $ mapM_ insertAddressMeta <$> myCAddresses
    flip enter servantHandlers <$> nat
  where
    insertAddressMeta cAddr =
        getWalletMeta cAddr >>= createWallet cAddr . fromMaybe def

----------------------------------------------------------------------------
-- Handlers
----------------------------------------------------------------------------

type WalletWebMode ssc m
    = ( WalletMode ssc m
      , MonadWalletWebDB m
      , MonadWalletWebSockets m
      )

servantHandlers :: WalletWebMode ssc m => ServerT WalletApi m
servantHandlers =
     catchWalletError . getWallet
    :<|>
     catchWalletError getWallets
    :<|>
     (\a b -> catchWalletError . send a b)
    :<|>
     catchWalletError . getHistory
    :<|>
     (\a b -> catchWalletError . updateTransaction a b)
    :<|>
     catchWalletError . newWallet
    :<|>
     (\a -> catchWalletError . updateWallet a)
    :<|>
     catchWalletError . deleteWallet
    :<|>
     (\a -> catchWalletError . isValidAddress a)
  where
    -- TODO: can we with Traversable map catchWalletError over :<|>
    -- TODO: add logging on error
    catchWalletError = try

-- getAddresses :: WalletWebMode ssc m => m [CAddress]
-- getAddresses = map addressToCAddress <$> myAddresses

-- getBalances :: WalletWebMode ssc m => m [(CAddress, Coin)]
-- getBalances = join $ mapM gb <$> myAddresses
--   where gb addr = (,) (addressToCAddress addr) <$> getBalance addr

getWallet :: WalletWebMode ssc m => CAddress -> m CWallet
getWallet cAddr = do
    balance <- getBalance =<< decodeCAddressOrFail cAddr
    meta <- getWalletMeta cAddr >>= maybe noWallet pure
    pure $ CWallet cAddr balance meta
  where
    noWallet = throwM . Internal $
        sformat ("No wallet with address "%build%" is found") cAddr

-- TODO: probably poor naming
decodeCAddressOrFail :: WalletWebMode ssc m => CAddress -> m Address
decodeCAddressOrFail = either wrongAddress pure . cAddressToAddress
  where wrongAddress err = throwM . Internal $
            sformat ("Error while decoding CAddress: "%stext) err

getWallets :: WalletWebMode ssc m => m [CWallet]
getWallets = join $ mapM getWallet <$> myCAddresses

send :: WalletWebMode ssc m => CAddress -> CAddress -> Coin -> m CTx
send srcCAddr dstCAddr c = do
    srcAddr <- decodeCAddressOrFail srcCAddr
    dstAddr <- decodeCAddressOrFail dstCAddr
    idx <- getAddrIdx srcAddr
    sks <- getSecretKeys
    let sk = sks !! idx
    na <- fmap dhtAddr <$> getKnownPeers
    etx <- submitTx sk na [(TxOut dstAddr c, [])]
    case etx of
        Left err -> throwM . Internal $ sformat ("Cannot send transaction: "%stext) err
        Right (tx, _, _) -> do
            logInfo $
                sformat ("Successfully sent "%coinF%" from "%ords%" address to "%addressF)
                c idx dstAddr
            -- TODO: this should be removed in production
            let txHash = hash tx
            () <$ addHistoryTx dstCAddr (txHash, tx, False)
            addHistoryTx srcCAddr (txHash, tx, True)

getHistory :: WalletWebMode ssc m => CAddress -> m [CTx]
getHistory cAddr = do
    history <- getTxHistory =<< decodeCAddressOrFail cAddr
    mapM (addHistoryTx cAddr) history

addHistoryTx :: WalletWebMode ssc m => CAddress -> (TxId, Tx, Bool) -> m CTx
addHistoryTx cAddr wtx@(txId, _, _) = do
    -- TODO: this should be removed in production
    addr <- decodeCAddressOrFail cAddr
    meta <- CTxMeta ADA mempty mempty <$> liftIO getPOSIXTime
    let cId = txIdToCTxId txId
    addOnlyNewTxMeta cAddr cId meta
    meta' <- maybe meta identity <$> getTxMeta cAddr cId
    return $ mkCTx addr wtx meta'

newWallet :: WalletWebMode ssc m => CWalletMeta -> m CWallet
newWallet wMeta = do
    cAddr <- newAddress
    createWallet cAddr wMeta
    getWallet cAddr
  where
    newAddress = addressToCAddress . makePubKeyAddress . toPublic <$> newSecretKey

updateWallet :: WalletWebMode ssc m => CAddress -> CWalletMeta -> m CWallet
updateWallet cAddr wMeta = do
    setWalletMeta cAddr wMeta
    getWallet cAddr

updateTransaction :: WalletWebMode ssc m => CAddress -> CTxId -> CTxMeta -> m ()
updateTransaction = setWalletTransactionMeta

deleteWallet :: WalletWebMode ssc m => CAddress -> m ()
deleteWallet cAddr = do
    deleteAddress =<< decodeCAddressOrFail cAddr
    removeWallet cAddr
  where
    deleteAddress addr = do
        idx <- getAddrIdx addr
        deleteSecretKey (fromIntegral idx) `catch` deleteErrHandler
    deleteErrHandler (PrimaryKey err) = throwM . Internal $
        sformat ("Error while deleting wallet: "%stext) err

-- NOTE: later we will have `isValidAddress :: CCurrency -> CAddress -> m Bool` which should work for arbitrary crypto
isValidAddress :: WalletWebMode ssc m => CCurrency -> Text -> m Bool
isValidAddress ADA sAddr = pure . either (const False) (const True) $ decodeTextAddress sAddr
isValidAddress _ _       = pure False

----------------------------------------------------------------------------
-- Helpers
----------------------------------------------------------------------------

myAddresses :: MonadKeys m => m [Address]
myAddresses = map (makePubKeyAddress . toPublic) <$> getSecretKeys

myCAddresses :: MonadKeys m => m [CAddress]
myCAddresses = map addressToCAddress <$> myAddresses

getAddrIdx :: WalletWebMode ssc m => Address -> m Int
getAddrIdx addr = elemIndex addr <$> myAddresses >>= maybe notFound pure
  where notFound = throwM . Internal $
            sformat ("Address "%addressF%" is not found in wallet") $ addr

----------------------------------------------------------------------------
-- Orphan instances
----------------------------------------------------------------------------

instance FromHttpApiData Coin where
    parseUrlPiece = fmap mkCoin . parseUrlPiece

instance FromHttpApiData Address where
    parseUrlPiece = decodeTextAddress

instance FromHttpApiData CAddress where
    parseUrlPiece = fmap addressToCAddress . decodeTextAddress

-- FIXME: unsafe (temporary, will be removed probably in future)
-- we are not checking is receaved Text really vald CTxId
instance FromHttpApiData CTxId where
    parseUrlPiece = pure . mkCTxId

instance FromHttpApiData CCurrency where
    parseUrlPiece = first fromString . readEither . toString<|MERGE_RESOLUTION|>--- conflicted
+++ resolved
@@ -11,55 +11,14 @@
        , walletServeImpl
        ) where
 
-<<<<<<< HEAD
-import           Data.Default               (def)
-import           Data.List                  (elemIndex, (!!))
-import           Data.Time.Clock.POSIX      (getPOSIXTime)
-import           Formatting                 (build, ords, sformat, stext, (%))
-import           Network.Wai                (Application)
-import           Pos.Crypto                 (hash)
-import           Servant.API                ((:<|>) ((:<|>)),
-                                             FromHttpApiData (parseUrlPiece))
-import           Servant.Server             (Handler, Server, ServerT, serve)
-import           Servant.Utils.Enter        ((:~>) (..), enter)
-import           System.Wlog                (logInfo)
-import           Universum
-
-import           Pos.Aeson.ClientTypes      ()
-import           Pos.Crypto                 (toPublic)
-import           Pos.DHT.Model              (dhtAddr, getKnownPeers)
-import           Pos.Types                  (Address, Coin, Tx, TxId, TxOut (..),
-                                             addressF, coinF, decodeTextAddress,
-                                             makePubKeyAddress, mkCoin)
-import           Pos.Web.Server             (serveImpl)
-
-import           Control.Monad.Catch        (try)
-import           Pos.Wallet.KeyStorage      (KeyError (..), MonadKeys (..), newSecretKey)
-import           Pos.Wallet.Tx              (submitTx)
-import           Pos.Wallet.WalletMode      (WalletMode, getBalance, getTxHistory)
-import           Pos.Wallet.Web.Api         (WalletApi, walletApi)
-import           Pos.Wallet.Web.ClientTypes (CAddress, CCurrency (ADA), CTx, CTxId,
-                                             CTxMeta (..), CWallet (..), CWalletMeta (..),
-                                             addressToCAddress, cAddressToAddress, mkCTx,
-                                             mkCTxId, txIdToCTxId)
-import           Pos.Wallet.Web.Error       (WalletError (..))
-import           Pos.Wallet.Web.State       (MonadWalletWebDB (..), WalletWebDB,
-                                             addOnlyNewTxMeta, closeState, createWallet,
-                                             getTxMeta, getWalletMeta, openState,
-                                             removeWallet, runWalletWebDB, setWalletMeta,
-                                             setWalletTransactionMeta)
-=======
-import           Control.Lens                  (view, _2)
 import           Data.Default                  (def)
 import           Data.List                     (elemIndex, (!!))
-import qualified Data.Text                     as T (unpack)
 import           Data.Time.Clock.POSIX         (getPOSIXTime)
 import           Formatting                    (build, ords, sformat, stext, (%))
 import           Network.Wai                   (Application)
 import           Pos.Crypto                    (hash)
 import           Servant.API                   ((:<|>) ((:<|>)),
-                                                FromHttpApiData (parseUrlPiece),
-                                                addHeader)
+                                                FromHttpApiData (parseUrlPiece))
 import           Servant.Server                (Handler, Server, ServerT, serve)
 import           Servant.Utils.Enter           ((:~>) (..), enter)
 import           System.Wlog                   (logInfo)
@@ -67,7 +26,6 @@
 
 import           Pos.Aeson.ClientTypes         ()
 import           Pos.Crypto                    (toPublic)
-import           Pos.Crypto                    (hash)
 import           Pos.DHT.Model                 (dhtAddr, getKnownPeers)
 import           Pos.Types                     (Address, Coin, Tx, TxId, TxOut (..),
                                                 addressF, coinF, decodeTextAddress,
@@ -80,11 +38,10 @@
 import           Pos.Wallet.Tx                 (submitTx)
 import           Pos.Wallet.WalletMode         (WalletMode, getBalance, getTxHistory)
 import           Pos.Wallet.Web.Api            (WalletApi, walletApi)
-import           Pos.Wallet.Web.ClientTypes    (CAddress, CCurrency (ADA), CHash (..),
-                                                CTx, CTx, CTxId, CTxMeta (..),
-                                                CWallet (..), CWalletMeta (..),
-                                                addressToCAddress, cAddressToAddress,
-                                                ctId, ctType, ctTypeMeta, mkCTx, mkCTxId,
+import           Pos.Wallet.Web.ClientTypes    (CAddress, CCurrency (ADA), CTx, CTxId,
+                                                CTxMeta (..), CWallet (..),
+                                                CWalletMeta (..), addressToCAddress,
+                                                cAddressToAddress, mkCTx, mkCTxId,
                                                 txIdToCTxId)
 import           Pos.Wallet.Web.Error          (WalletError (..))
 import           Pos.Wallet.Web.Server.Sockets (MonadWalletWebSockets (..),
@@ -93,12 +50,61 @@
                                                 runWalletWS, upgradeApplicationWS)
 import           Pos.Wallet.Web.State          (MonadWalletWebDB (..), WalletWebDB,
                                                 addOnlyNewTxMeta, closeState,
-                                                createWallet, getTxMeta, getWalletHistory,
-                                                getWalletMeta, openState, removeWallet,
-                                                runWalletWebDB, setWalletMeta,
-                                                setWalletTransactionMeta)
-import           Pos.Web.Server                (serveImpl)
->>>>>>> db690114
+                                                createWallet, getTxMeta, getWalletMeta,
+                                                openState, removeWallet, runWalletWebDB,
+                                                setWalletMeta, setWalletTransactionMeta)
+--
+-- =======
+-- import           Control.Lens                  (view, _2)
+-- import           Data.Default                  (def)
+-- import           Data.List                     (elemIndex, (!!))
+-- import qualified Data.Text                     as T (unpack)
+-- import           Data.Time.Clock.POSIX         (getPOSIXTime)
+-- import           Formatting                    (build, ords, sformat, stext, (%))
+-- import           Network.Wai                   (Application)
+-- import           Pos.Crypto                    (hash)
+-- import           Servant.API                   ((:<|>) ((:<|>)),
+--                                                 FromHttpApiData (parseUrlPiece),
+--                                                 addHeader)
+-- import           Servant.Server                (Handler, Server, ServerT, serve)
+-- import           Servant.Utils.Enter           ((:~>) (..), enter)
+-- import           System.Wlog                   (logInfo)
+-- import           Universum
+--
+-- import           Pos.Aeson.ClientTypes         ()
+-- import           Pos.Crypto                    (toPublic)
+-- import           Pos.Crypto                    (hash)
+-- import           Pos.DHT.Model                 (dhtAddr, getKnownPeers)
+-- import           Pos.Types                     (Address, Coin, Tx, TxId, TxOut (..),
+--                                                 addressF, coinF, decodeTextAddress,
+--                                                 makePubKeyAddress, mkCoin)
+-- import           Pos.Web.Server                (serveImpl)
+--
+-- import           Control.Monad.Catch           (try)
+-- import           Pos.Wallet.KeyStorage         (KeyError (..), MonadKeys (..),
+--                                                 newSecretKey)
+-- import           Pos.Wallet.Tx                 (submitTx)
+-- import           Pos.Wallet.WalletMode         (WalletMode, getBalance, getTxHistory)
+-- import           Pos.Wallet.Web.Api            (WalletApi, walletApi)
+-- import           Pos.Wallet.Web.ClientTypes    (CAddress, CCurrency (ADA), CHash (..),
+--                                                 CTx, CTx, CTxId, CTxMeta (..),
+--                                                 CWallet (..), CWalletMeta (..),
+--                                                 addressToCAddress, cAddressToAddress,
+--                                                 ctId, ctType, ctTypeMeta, mkCTx, mkCTxId,
+--                                                 txIdToCTxId)
+-- import           Pos.Wallet.Web.Error          (WalletError (..))
+-- import           Pos.Wallet.Web.Server.Sockets (MonadWalletWebSockets (..),
+--                                                 WalletWebSockets, WebWalletSockets,
+--                                                 closeWSConnection, initWSConnection,
+--                                                 runWalletWS, upgradeApplicationWS)
+-- import           Pos.Wallet.Web.State          (MonadWalletWebDB (..), WalletWebDB,
+--                                                 addOnlyNewTxMeta, closeState,
+--                                                 createWallet, getTxMeta, getWalletHistory,
+--                                                 getWalletMeta, openState, removeWallet,
+--                                                 runWalletWebDB, setWalletMeta,
+--                                                 setWalletTransactionMeta)
+-- import           Pos.Web.Server                (serveImpl)
+-- >>>>>>> feature/dae8-wallet-sockets
 
 ----------------------------------------------------------------------------
 -- Top level functionality
