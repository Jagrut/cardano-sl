--- conflicted
+++ resolved
@@ -112,24 +112,14 @@
                                                    NotifyEvent (..), SyncProgress (..),
                                                    WS, WalletAddress (..),
                                                    addressToCAddress, cAddressToAddress,
-<<<<<<< HEAD
                                                    cPassPhraseToPassPhrase, coinFromCCoin,
                                                    encToCAddress, fromCWalletAddress,
-                                                   mkCCoin, mkCTx, mkCTxId,
-                                                   readWalletUserSecret, toCUpdateInfo,
-                                                   toCWalletAddress, txContainsTitle,
-                                                   txIdToCTxId, walletAddrByAccount)
-import           Pos.Wallet.Web.Error             (WalletError (..), _RequestError)
-=======
-                                                   cPassPhraseToPassPhrase, encToCAddress,
-                                                   fromCWalletAddress, mkCCoin, mkCTx,
-                                                   mkCTxId, toCUpdateInfo,
+                                                   mkCCoin, mkCTx, mkCTxId, toCUpdateInfo,
                                                    toCWalletAddress, txContainsTitle,
                                                    txIdToCTxId, walletAddrByAccount)
 import           Pos.Wallet.Web.Error             (WalletError (..), rewrapToWalletError,
                                                    _RequestError)
 import           Pos.Wallet.Web.Secret            (WalletUserSecret (..))
->>>>>>> cf14ebcd
 import           Pos.Wallet.Web.Server.Sockets    (ConnectionsVar, MonadWalletWebSockets,
                                                    WalletWebSockets, closeWSConnection,
                                                    getWalletWebSockets,
@@ -840,18 +830,11 @@
 rederiveAccountAddress newSK newCPass CAccountAddress{..} = do
     newPass <- decodeCPassPhraseOrFail newCPass
     (accAddr, _) <- maybeThrow badPass $
-<<<<<<< HEAD
-        deriveLvl2KeyPair newPass newSK (caaWalletIndex oldAcc) (caaAccountIndex oldAcc)
-    return oldAcc
-        { caaWSId = encToCAddress newSK
-        , caaId   = addressToCAddress accAddr
-=======
         deriveLvl2KeyPair newPass newSK caaWalletIndex caaAccountIndex
     return CAccountAddress
-        { caaWSAddress = encToCAddress newSK
-        , caaAddress   = addressToCAddress accAddr
+        { caaWSId      = encToCAddress newSK
+        , caaId        = addressToCAddress accAddr
         , ..
->>>>>>> cf14ebcd
         }
   where
     badPass = RequestError "Passphrase doesn't match"
@@ -1149,23 +1132,6 @@
 instance FromHttpApiData CWalletAddress where
     parseUrlPiece = fmap CWalletAddress . parseUrlPiece
 
-<<<<<<< HEAD
--- TODO: this is not used, and perhaps won't be
-instance FromHttpApiData CAccountAddress where
-    parseUrlPiece url =
-        case T.splitOn "@" url of
-            [part1, part2, part3, part4] -> do
-                caaWSId <- parseUrlPiece part1
-                caaWalletIndex  <- maybe (Left "Invalid wallet index") Right $
-                                   readMaybe $ toString part2
-                caaAccountIndex <- maybe (Left "Invalid account index") Right $
-                                   readMaybe $ toString part3
-                caaId <- parseUrlPiece part4
-                return CAccountAddress{..}
-            _ -> Left "Expected 4 parts separated by '@'"
-
-=======
->>>>>>> cf14ebcd
 -- FIXME: unsafe (temporary, will be removed probably in future)
 -- we are not checking whether received Text is really valid CTxId
 instance FromHttpApiData CTxId where
