{-# LANGUAGE RankNTypes          #-}
{-# LANGUAGE ScopedTypeVariables #-}

{-# OPTIONS -fno-cross-module-specialise #-}

-- | Runners in various modes.

module Pos.Launcher.Runner
       ( -- * High level runners
         runRealMode
       , runRealBasedMode

       -- * Exported for custom usage in CLI utils
       , runServer
       ) where

import           Universum                    hiding (bracket, finally)

import           Control.Monad.Fix            (MonadFix)
import           Control.Monad.Trans.Resource (runResourceT)
import           Data.Tagged                  (Tagged (..))
import qualified Ether
import           Formatting                   (build, sformat, (%))
import           Mockable                     (MonadMockable, Production (..), finally)
import           Network.Transport.Abstract   (Transport)
import           Node                         (Node, NodeAction (..),
                                               defaultNodeEnvironment, hoistSendActions,
                                               node, simpleNodeEndPoint)
import           Node.Util.Monitor            (setupMonitor, stopMonitor)
import qualified System.Metrics               as Metrics
import           System.Random                (newStdGen)
import qualified System.Remote.Monitoring     as Monitoring
import           System.Wlog                  (WithLogger, logDebug, logInfo,
                                               usingLoggerName)

import           Pos.Binary                   ()
import           Pos.Block.BListener          (runBListenerStub)
import           Pos.Communication            (ActionSpec (..), BiP (..), InSpecs (..),
                                               MkListeners (..), OutSpecs (..),
                                               VerInfo (..), allListeners,
                                               hoistMkListeners)
import           Pos.Communication.PeerState  (PeerStateTag, runPeerStateRedirect)
import qualified Pos.Constants                as Const
import           Pos.Context                  (NodeContext (..))
import           Pos.DB                       (NodeDBs, runDBPureRedirect)
import           Pos.DB.Block                 (runBlockDBRedirect)
import           Pos.DB.DB                    (runGStateCoreRedirect)
import           Pos.Delegation.Class         (DelegationVar)
import           Pos.DHT.Real                 (foreverRejoinNetwork)
import           Pos.Discovery                (DiscoveryContextSum (..),
                                               runDiscoveryRedirect)
import           Pos.Launcher.Param           (BaseParams (..), LoggingParams (..),
                                               NodeParams (..))
import           Pos.Launcher.Resource        (NodeResources (..), hoistNodeResources)
import           Pos.Security                 (SecurityWorkersClass)
import           Pos.Slotting                 (runSlotsDataRedirect, runSlotsRedirect)
import           Pos.Ssc.Class                (SscConstraint)
import           Pos.Ssc.Extra                (SscMemTag)
import           Pos.Txp.MemState             (TxpHolderTag)
<<<<<<< HEAD
import           Pos.WorkMode                 (RealMode (..), WorkMode)
=======
#ifdef WITH_EXPLORER
import           Pos.Explorer                 (explorerTxpGlobalSettings)
#else
import           Pos.Txp                      (txpGlobalSettings)
#endif
import           Pos.Update.Context           (UpdateContext (..))
import qualified Pos.Update.DB                as GState
import           Pos.Update.MemState          (newMemVar)
import           Pos.Util                     (withMaybeFile)
import           Pos.Util.Concurrent.RWVar    as RWV
import           Pos.Util.UserSecret          (usKeys)
import           Pos.Util.TimeWarp            (runJsonLogT', runWithoutJsonLogT)
import           Pos.Worker                   (allWorkersCount)
import           Pos.WorkMode                 (RealMode (..), ServiceMode (..), WorkMode)

-- Remove this once there's no #ifdef-ed Pos.Txp import
{-# ANN module ("HLint: ignore Use fewer imports" :: Text) #-}
>>>>>>> 5aaa9d27

----------------------------------------------------------------------------
-- High level runners
----------------------------------------------------------------------------

-- | Run activity in 'RealMode'.
runRealMode
    :: forall ssc a.
       (SscConstraint ssc, SecurityWorkersClass ssc)
    => NodeResources ssc (RealMode ssc)
    -> (ActionSpec (RealMode ssc) a, OutSpecs)
    -> Production a
runRealMode = runRealBasedMode identity identity

-- | Run activity in something convertible to 'RealMode' and back.
runRealBasedMode
    :: forall ssc m a.
       (SscConstraint ssc, SecurityWorkersClass ssc, WorkMode ssc m)
    => (forall b. m b -> RealMode ssc b)
    -> (forall b. RealMode ssc b -> m b)
    -> NodeResources ssc m
    -> (ActionSpec m a, OutSpecs)
    -> Production a
runRealBasedMode unwrap wrap nr@NodeResources {..} (ActionSpec action, outSpecs) =
    runRealModeDo (hoistNodeResources unwrap nr) listeners outSpecs $
    ActionSpec $ \vI sendActions ->
        unwrap . action vI $ hoistSendActions wrap unwrap sendActions
  where
    listeners = hoistMkListeners unwrap wrap allListeners

-- | RealMode runner.
runRealModeDo
    :: forall ssc a.
       (SscConstraint ssc, SecurityWorkersClass ssc)
    => NodeResources ssc (RealMode ssc)
    -> MkListeners (RealMode ssc)
    -> OutSpecs
    -> ActionSpec (RealMode ssc) a
    -> Production a
<<<<<<< HEAD
runRealModeDo NodeResources {..} listeners outSpecs action =
    specialDiscoveryWrapper $ do
=======
runRealModeDo discoveryCtx slottingCtx transport np@NodeParams {..} sscnp
              listeners outSpecs (ActionSpec action) =
    runResourceT $ 
    usingLoggerName lpRunnerTag $ 
    withMaybeFile npJLFile WriteMode $ \mJLHandle ->
    runJsonLogT' mJLHandle $ do
        initNC <- untag @ssc sscCreateNodeContext sscnp
        modernDBs <- openNodeDBs npRebuildDb npDbPathM
        let allWorkersNum = allWorkersCount @ssc @(RealMode ssc) slottingCtx
        let runCHHere = runCH @ssc allWorkersNum discoveryCtx slottingCtx
                              np initNC modernDBs
        -- TODO [CSL-775] ideally initialization logic should be in scenario.
        runCHHere .
            flip Ether.runReaderT' modernDBs .
            runDBPureRedirect .
            runBlockDBRedirect $
            initNodeDBs @ssc
        initTip <- Ether.runReaderT' (runDBPureRedirect getTip) modernDBs
        stateM <- liftIO SM.newIO
        stateM_ <- liftIO SM.newIO
        slottingVar <-
            Ether.runReaderT'
                (runDBPureRedirect $ mkSlottingVar npSystemStart)
                modernDBs
        txpVar <- mkTxpLocalData mempty initTip
        dlgVar <- RWV.new def

        -- TODO [CSL-775] need an effect-free way of running this into IO.
        let runIO :: forall t . RealMode ssc t -> IO t
            runIO (RealMode act) =
               runProduction .
                   runResourceT .
                   usingLoggerName lpRunnerTag .
                   runJsonLogT' mJLHandle .
                   runCHHere .
                   flip Ether.runReadersT
                      ( Tagged @NodeDBs modernDBs
                      , Tagged @SlottingVar slottingVar
                      , Tagged @SscMemTag bottomSscState
                      , Tagged @TxpHolderTag txpVar
                      , Tagged @DelegationVar dlgVar
                      , Tagged @PeerStateTag stateM_
                      ) .
                   runDBPureRedirect .
                   runBlockDBRedirect .
                   runSlotsDataRedirect .
                   runSlotsRedirect .
                   runDiscoveryRedirect .
                   runPeerStateRedirect .
                   runGStateCoreRedirect .
                   runBListenerStub $
                   act

>>>>>>> 5aaa9d27
        ekgStore <- liftIO $ Metrics.newStore
        -- To start monitoring, add the time-warp metrics and the GC
        -- metrics then spin up the server.
        let startMonitoring node' = case lpEkgPort of
                Nothing   -> return Nothing
                Just port -> Just <$> do
                        ekgStore' <- setupMonitor (runProduction . runToProd)
                            node' ekgStore
                        liftIO $ Metrics.registerGcMetrics ekgStore'
                        liftIO $ Monitoring.forkServerWith ekgStore' "127.0.0.1" port

        let stopMonitoring it = whenJust it stopMonitor

        runToProd $
            runServer nrTransport listeners outSpecs
            startMonitoring stopMonitoring action
  where
    NodeContext {..} = nrContext
    NodeParams {..} = ncNodeParams
    LoggingParams {..} = bpLoggingParams npBaseParams

<<<<<<< HEAD
    -- TODO: it would be good to put this behavior into 'Discovery' class.
    specialDiscoveryWrapper = case ncDiscoveryContext of
        DCStatic _          -> identity
        DCKademlia kademlia -> foreverRejoinNetwork kademlia

    runToProd :: forall t . RealMode ssc t -> Production t
    runToProd (RealMode act) =
        runResourceT .
            usingLoggerName lpRunnerTag .
            flip Ether.runReadersT nrContext .
            flip Ether.runReadersT
                ( Tagged @NodeDBs nrDBs
                , Tagged @SscMemTag nrSscState
                , Tagged @TxpHolderTag nrTxpState
                , Tagged @DelegationVar nrDlgState
                , Tagged @PeerStateTag nrPeerState
                ) .
            runDBPureRedirect .
            runBlockDBRedirect .
            runSlotsDataRedirect .
            runSlotsRedirect .
            runDiscoveryRedirect .
            runPeerStateRedirect .
            runGStateCoreRedirect .
            runBListenerStub $
            act
{-# NOINLINE runRealMode #-}
=======
-- | Create new 'SlottingVar' using data from DB.
mkSlottingVar :: (MonadIO m, MonadDBRead m) => Timestamp -> m SlottingVar
mkSlottingVar sysStart = do
    sd <- GState.getSlottingData
    (sysStart, ) <$> newTVarIO sd

-- | ServiceMode runner.
runServiceMode
    :: Transport ServiceMode
    -> BaseParams
    -> MkListeners ServiceMode
    -> OutSpecs
    -> ActionSpec ServiceMode a
    -> Production a
runServiceMode transport bp@BaseParams {..} listeners outSpecs (ActionSpec action) = do
    stateM <- liftIO SM.newIO
    usingLoggerName (lpRunnerTag bpLoggingParams) .
        runWithoutJsonLogT .
            flip (Ether.runReaderT @PeerStateTag) stateM .
            runPeerStateRedirect .
            (\(ServiceMode m) -> m) .
            runServer_ transport listeners outSpecs . ActionSpec $ \vI sa ->
            nodeStartMsg bp >> action vI sa
{-# NOINLINE runServiceMode #-}
>>>>>>> 5aaa9d27

runServer
    :: (MonadIO m, MonadMockable m, MonadFix m, WithLogger m)
    => Transport m
    -> MkListeners m
    -> OutSpecs
    -> (Node m -> m t)
    -> (t -> m ())
    -> ActionSpec m b
    -> m b
runServer transport mkL (OutSpecs wouts) withNode afterNode (ActionSpec action) = do
    stdGen <- liftIO newStdGen
    logInfo $ sformat ("Our verInfo: "%build) ourVerInfo
    node (simpleNodeEndPoint transport) (const $ pure Nothing) stdGen BiP ourVerInfo defaultNodeEnvironment $ \__node ->
        NodeAction mkListeners' $ \sendActions -> do
            t <- withNode __node
            action ourVerInfo sendActions `finally` afterNode t
  where
    InSpecs ins = inSpecs mkL
    OutSpecs outs = outSpecs mkL
    ourVerInfo =
        VerInfo Const.protocolMagic Const.lastKnownBlockVersion ins $ outs <> wouts
    mkListeners' theirVerInfo = do
        logDebug $ sformat ("Incoming connection: theirVerInfo="%build) theirVerInfo
<<<<<<< HEAD
        mkListeners mkL ourVerInfo theirVerInfo
=======
        mkListeners mkL ourVerInfo theirVerInfo

runServer_
    :: (MonadIO m, MonadMockable m, MonadFix m, WithLogger m)
    => Transport m -> MkListeners m -> OutSpecs -> ActionSpec m b -> m b
runServer_ transport mkl outSpecs =
    runServer transport mkl outSpecs acquire release
  where
    acquire = const pass
    release = const pass

----------------------------------------------------------------------------
-- Lower level runners
----------------------------------------------------------------------------

runCH
    :: forall ssc m a.
       ( SscConstraint ssc
       , SecurityWorkersClass ssc
       , MonadIO m
       , MonadCatch m
       , MonadResource m
       , Mockable CurrentTime m)
    => Int
    -> DiscoveryContextSum
    -> SlottingContextSum
    -> NodeParams
    -> SscNodeContext ssc
    -> NodeDBs
    -> Ether.ReadersT (NodeContext ssc) m a
    -> m a
runCH allWorkersNum discoveryCtx slottingCtx params@NodeParams {..} sscNodeContext db act = do
    ncLoggerConfig <- getRealLoggerConfig $ bpLoggingParams npBaseParams
    ncBlkSemaphore <- BlkSemaphore <$> newEmptyMVar
    ucUpdateSemaphore <- newEmptyMVar

    -- TODO [CSL-775] lrc initialization logic is duplicated.
    epochDef <- Ether.runReaderT' (runDBPureRedirect LrcDB.getEpochDefault) db
    lcLrcSync <- newTVarIO (LrcSyncData True epochDef)

    let eternity = (minBound, maxBound)
        makeOwnPSK = flip (createProxySecretKey npSecretKey) eternity . encToPublic
        ownPSKs = npUserSecret ^.. usKeys._tail.each.to makeOwnPSK
    Ether.runReaderT' (runDBPureRedirect $ for_ ownPSKs addProxySecretKey) db

    ncUserSecret <- newTVarIO $ npUserSecret
    ncBlockRetrievalQueue <- liftIO $
        newTBQueueIO Const.blockRetrievalQueueSize
    ncInvPropagationQueue <- liftIO $
        newTBQueueIO Const.propagationQueueSize
    ncRecoveryHeader <- liftIO newEmptyTMVarIO
    ncProgressHeader <- liftIO newEmptyTMVarIO
    ncShutdownFlag <- newTVarIO False
    ncShutdownNotifyQueue <- liftIO $ newTBQueueIO allWorkersNum
    ncStartTime <- StartTime <$> liftIO Time.getCurrentTime
    ncLastKnownHeader <- newTVarIO Nothing
    ncGenesisLeaders <-
        if Const.isDevelopment
        then pure $ genesisLeaders npCustomUtxo
        else flip Ether.runReaderT' db $ runDBPureRedirect $
             runConduit $
             balanceSource .| followTheSatoshiM genesisSeed genesisFakeTotalStake
    ucMemState <- newMemVar
    ucDownloadingUpdates <- newTVarIO mempty
    -- TODO synchronize the NodeContext peers var with whatever system
    -- populates it.
    peersVar <- newTVarIO mempty
    let ctx =
            NodeContext
            { ncConnectedPeers = ConnectedPeers peersVar
            , ncSscContext = sscNodeContext
            , ncLrcContext = LrcContext {..}
            , ncDiscoveryContext = discoveryCtx
            , ncSlottingContext = slottingCtx
            , ncUpdateContext = UpdateContext {..}
            , ncNodeParams = params
            , ncSendLock = Nothing
#ifdef WITH_EXPLORER
            , ncTxpGlobalSettings = explorerTxpGlobalSettings
#else
            , ncTxpGlobalSettings = txpGlobalSettings
#endif
            , .. }
    Ether.runReadersT act ctx

----------------------------------------------------------------------------
-- Utilities
----------------------------------------------------------------------------

nodeStartMsg :: WithLogger m => BaseParams -> m ()
nodeStartMsg BaseParams {..} = do
    logInfo msg1
  where
    msg1 = sformat ("Application: " %build% ", last known block version " %build)
                   Const.curSoftwareVersion Const.lastKnownBlockVersion

getRealLoggerConfig :: MonadIO m => LoggingParams -> m LoggerConfig
getRealLoggerConfig LoggingParams{..} = do
    -- TODO: introduce Maybe FilePath builder for filePrefix
    let cfgBuilder = productionB <>
                     (mempty { _lcFilePrefix = lpHandlerPrefix })
    cfg <- readLoggerConfig lpConfigPath
    pure $ cfg <> cfgBuilder

setupLoggers :: MonadIO m => LoggingParams -> m ()
setupLoggers params = setupLogging =<< getRealLoggerConfig params

-- | RAII for node starter.
loggerBracket :: LoggingParams -> IO a -> IO a
loggerBracket lp = bracket_ (setupLoggers lp) releaseAllHandlers

bracketDHTInstance
    :: BaseParams
    -> KademliaParams
    -> (KademliaDHTInstance -> Production a)
    -> Production a
bracketDHTInstance BaseParams {..} kp action = bracket acquire release action
  where
    --withLog = usingLoggerName $ lpRunnerTag bpLoggingParams
    acquire = usingLoggerName (lpRunnerTag bpLoggingParams) (startDHTInstance instConfig)
    release = usingLoggerName (lpRunnerTag bpLoggingParams) . stopDHTInstance
    instConfig =
        kp
        { kpPeers = ordNub $ kpPeers kp ++ Const.defaultPeers
        }

createTransportTCP
    :: (MonadIO m, WithLogger m, Mockable Throw m)
    => TCP.TCPAddr
    -> m (Transport m)
createTransportTCP addrInfo = do
    loggerName <- getLoggerName
    let tcpParams =
            (TCP.defaultTCPParameters
             { TCP.transportConnectTimeout =
                   Just $ fromIntegral Const.networkConnectionTimeout
             , TCP.tcpNewQDisc = fairQDisc $ \_ -> return Nothing
             -- Will check the peer's claimed host against the observed host
             -- when new connections are made. This prevents an easy denial
             -- of service attack.
             , TCP.tcpCheckPeerHost = True
             , TCP.tcpServerExceptionHandler = \e ->
                     usingLoggerName (loggerName <> "transport") $
                         logError $ sformat ("Exception in tcp server: " % shown) e
             })
    transportE <-
        liftIO $ TCP.createTransport addrInfo tcpParams
    case transportE of
        Left e -> do
            logError $ sformat ("Error creating TCP transport: " % shown) e
            throw e
        Right transport -> return (concrete transport)

bracketTransport
    :: TCP.TCPAddr
    -> (Transport Production -> Production a)
    -> Production a
bracketTransport tcpAddr =
    bracket (createTransportTCP tcpAddr) (closeTransport)

-- | Bracket a transport for use with a static set of peers (for discovery).
bracketResources
    :: BaseParams
    -> TCP.TCPAddr
    -> (Transport Production -> Production a)
    -> IO a
bracketResources bp tcpAddr action =
    loggerBracket (bpLoggingParams bp) .
    runProduction $
        -- Both the DHT and Transport are problematic here:
        -- 1. We assume you'll want a DHT.
        -- 2. We assume your transport takes an IP/port.
        bracketTransport tcpAddr action

-- | Bracket a transport and a Kademlia node, using the latter for discovery.
bracketResourcesKademlia
    :: BaseParams
    -> TCP.TCPAddr
    -> KademliaParams
    -> (KademliaDHTInstance -> Transport Production -> Production a)
    -> IO a
bracketResourcesKademlia bp tcpAddr kp action =
    loggerBracket (bpLoggingParams bp) .
    runProduction .
    bracketDHTInstance bp kp $ \kademliaInstance ->
        bracketTransport tcpAddr $ action kademliaInstance
>>>>>>> 5aaa9d27
<|MERGE_RESOLUTION|>--- conflicted
+++ resolved
@@ -57,27 +57,8 @@
 import           Pos.Ssc.Class                (SscConstraint)
 import           Pos.Ssc.Extra                (SscMemTag)
 import           Pos.Txp.MemState             (TxpHolderTag)
-<<<<<<< HEAD
+import           Pos.Util.TimeWarp            (runJsonLogT')
 import           Pos.WorkMode                 (RealMode (..), WorkMode)
-=======
-#ifdef WITH_EXPLORER
-import           Pos.Explorer                 (explorerTxpGlobalSettings)
-#else
-import           Pos.Txp                      (txpGlobalSettings)
-#endif
-import           Pos.Update.Context           (UpdateContext (..))
-import qualified Pos.Update.DB                as GState
-import           Pos.Update.MemState          (newMemVar)
-import           Pos.Util                     (withMaybeFile)
-import           Pos.Util.Concurrent.RWVar    as RWV
-import           Pos.Util.UserSecret          (usKeys)
-import           Pos.Util.TimeWarp            (runJsonLogT', runWithoutJsonLogT)
-import           Pos.Worker                   (allWorkersCount)
-import           Pos.WorkMode                 (RealMode (..), ServiceMode (..), WorkMode)
-
--- Remove this once there's no #ifdef-ed Pos.Txp import
-{-# ANN module ("HLint: ignore Use fewer imports" :: Text) #-}
->>>>>>> 5aaa9d27
 
 ----------------------------------------------------------------------------
 -- High level runners
@@ -117,78 +98,22 @@
     -> OutSpecs
     -> ActionSpec (RealMode ssc) a
     -> Production a
-<<<<<<< HEAD
 runRealModeDo NodeResources {..} listeners outSpecs action =
     specialDiscoveryWrapper $ do
-=======
-runRealModeDo discoveryCtx slottingCtx transport np@NodeParams {..} sscnp
-              listeners outSpecs (ActionSpec action) =
-    runResourceT $ 
-    usingLoggerName lpRunnerTag $ 
-    withMaybeFile npJLFile WriteMode $ \mJLHandle ->
-    runJsonLogT' mJLHandle $ do
-        initNC <- untag @ssc sscCreateNodeContext sscnp
-        modernDBs <- openNodeDBs npRebuildDb npDbPathM
-        let allWorkersNum = allWorkersCount @ssc @(RealMode ssc) slottingCtx
-        let runCHHere = runCH @ssc allWorkersNum discoveryCtx slottingCtx
-                              np initNC modernDBs
-        -- TODO [CSL-775] ideally initialization logic should be in scenario.
-        runCHHere .
-            flip Ether.runReaderT' modernDBs .
-            runDBPureRedirect .
-            runBlockDBRedirect $
-            initNodeDBs @ssc
-        initTip <- Ether.runReaderT' (runDBPureRedirect getTip) modernDBs
-        stateM <- liftIO SM.newIO
-        stateM_ <- liftIO SM.newIO
-        slottingVar <-
-            Ether.runReaderT'
-                (runDBPureRedirect $ mkSlottingVar npSystemStart)
-                modernDBs
-        txpVar <- mkTxpLocalData mempty initTip
-        dlgVar <- RWV.new def
-
-        -- TODO [CSL-775] need an effect-free way of running this into IO.
-        let runIO :: forall t . RealMode ssc t -> IO t
-            runIO (RealMode act) =
-               runProduction .
-                   runResourceT .
-                   usingLoggerName lpRunnerTag .
-                   runJsonLogT' mJLHandle .
-                   runCHHere .
-                   flip Ether.runReadersT
-                      ( Tagged @NodeDBs modernDBs
-                      , Tagged @SlottingVar slottingVar
-                      , Tagged @SscMemTag bottomSscState
-                      , Tagged @TxpHolderTag txpVar
-                      , Tagged @DelegationVar dlgVar
-                      , Tagged @PeerStateTag stateM_
-                      ) .
-                   runDBPureRedirect .
-                   runBlockDBRedirect .
-                   runSlotsDataRedirect .
-                   runSlotsRedirect .
-                   runDiscoveryRedirect .
-                   runPeerStateRedirect .
-                   runGStateCoreRedirect .
-                   runBListenerStub $
-                   act
-
->>>>>>> 5aaa9d27
         ekgStore <- liftIO $ Metrics.newStore
         -- To start monitoring, add the time-warp metrics and the GC
         -- metrics then spin up the server.
         let startMonitoring node' = case lpEkgPort of
                 Nothing   -> return Nothing
                 Just port -> Just <$> do
-                        ekgStore' <- setupMonitor (runProduction . runToProd)
+                        ekgStore' <- setupMonitor (runProduction . runToProd Nothing)
                             node' ekgStore
                         liftIO $ Metrics.registerGcMetrics ekgStore'
                         liftIO $ Monitoring.forkServerWith ekgStore' "127.0.0.1" port
 
         let stopMonitoring it = whenJust it stopMonitor
 
-        runToProd $
+        runToProd nrJLogHandle $
             runServer nrTransport listeners outSpecs
             startMonitoring stopMonitoring action
   where
@@ -196,16 +121,16 @@
     NodeParams {..} = ncNodeParams
     LoggingParams {..} = bpLoggingParams npBaseParams
 
-<<<<<<< HEAD
     -- TODO: it would be good to put this behavior into 'Discovery' class.
     specialDiscoveryWrapper = case ncDiscoveryContext of
         DCStatic _          -> identity
         DCKademlia kademlia -> foreverRejoinNetwork kademlia
 
-    runToProd :: forall t . RealMode ssc t -> Production t
-    runToProd (RealMode act) =
+    runToProd :: forall t . Maybe Handle -> RealMode ssc t -> Production t
+    runToProd jlHandle (RealMode act) =
         runResourceT .
             usingLoggerName lpRunnerTag .
+            runJsonLogT' jlHandle .
             flip Ether.runReadersT nrContext .
             flip Ether.runReadersT
                 ( Tagged @NodeDBs nrDBs
@@ -224,32 +149,6 @@
             runBListenerStub $
             act
 {-# NOINLINE runRealMode #-}
-=======
--- | Create new 'SlottingVar' using data from DB.
-mkSlottingVar :: (MonadIO m, MonadDBRead m) => Timestamp -> m SlottingVar
-mkSlottingVar sysStart = do
-    sd <- GState.getSlottingData
-    (sysStart, ) <$> newTVarIO sd
-
--- | ServiceMode runner.
-runServiceMode
-    :: Transport ServiceMode
-    -> BaseParams
-    -> MkListeners ServiceMode
-    -> OutSpecs
-    -> ActionSpec ServiceMode a
-    -> Production a
-runServiceMode transport bp@BaseParams {..} listeners outSpecs (ActionSpec action) = do
-    stateM <- liftIO SM.newIO
-    usingLoggerName (lpRunnerTag bpLoggingParams) .
-        runWithoutJsonLogT .
-            flip (Ether.runReaderT @PeerStateTag) stateM .
-            runPeerStateRedirect .
-            (\(ServiceMode m) -> m) .
-            runServer_ transport listeners outSpecs . ActionSpec $ \vI sa ->
-            nodeStartMsg bp >> action vI sa
-{-# NOINLINE runServiceMode #-}
->>>>>>> 5aaa9d27
 
 runServer
     :: (MonadIO m, MonadMockable m, MonadFix m, WithLogger m)
@@ -274,193 +173,4 @@
         VerInfo Const.protocolMagic Const.lastKnownBlockVersion ins $ outs <> wouts
     mkListeners' theirVerInfo = do
         logDebug $ sformat ("Incoming connection: theirVerInfo="%build) theirVerInfo
-<<<<<<< HEAD
-        mkListeners mkL ourVerInfo theirVerInfo
-=======
-        mkListeners mkL ourVerInfo theirVerInfo
-
-runServer_
-    :: (MonadIO m, MonadMockable m, MonadFix m, WithLogger m)
-    => Transport m -> MkListeners m -> OutSpecs -> ActionSpec m b -> m b
-runServer_ transport mkl outSpecs =
-    runServer transport mkl outSpecs acquire release
-  where
-    acquire = const pass
-    release = const pass
-
-----------------------------------------------------------------------------
--- Lower level runners
-----------------------------------------------------------------------------
-
-runCH
-    :: forall ssc m a.
-       ( SscConstraint ssc
-       , SecurityWorkersClass ssc
-       , MonadIO m
-       , MonadCatch m
-       , MonadResource m
-       , Mockable CurrentTime m)
-    => Int
-    -> DiscoveryContextSum
-    -> SlottingContextSum
-    -> NodeParams
-    -> SscNodeContext ssc
-    -> NodeDBs
-    -> Ether.ReadersT (NodeContext ssc) m a
-    -> m a
-runCH allWorkersNum discoveryCtx slottingCtx params@NodeParams {..} sscNodeContext db act = do
-    ncLoggerConfig <- getRealLoggerConfig $ bpLoggingParams npBaseParams
-    ncBlkSemaphore <- BlkSemaphore <$> newEmptyMVar
-    ucUpdateSemaphore <- newEmptyMVar
-
-    -- TODO [CSL-775] lrc initialization logic is duplicated.
-    epochDef <- Ether.runReaderT' (runDBPureRedirect LrcDB.getEpochDefault) db
-    lcLrcSync <- newTVarIO (LrcSyncData True epochDef)
-
-    let eternity = (minBound, maxBound)
-        makeOwnPSK = flip (createProxySecretKey npSecretKey) eternity . encToPublic
-        ownPSKs = npUserSecret ^.. usKeys._tail.each.to makeOwnPSK
-    Ether.runReaderT' (runDBPureRedirect $ for_ ownPSKs addProxySecretKey) db
-
-    ncUserSecret <- newTVarIO $ npUserSecret
-    ncBlockRetrievalQueue <- liftIO $
-        newTBQueueIO Const.blockRetrievalQueueSize
-    ncInvPropagationQueue <- liftIO $
-        newTBQueueIO Const.propagationQueueSize
-    ncRecoveryHeader <- liftIO newEmptyTMVarIO
-    ncProgressHeader <- liftIO newEmptyTMVarIO
-    ncShutdownFlag <- newTVarIO False
-    ncShutdownNotifyQueue <- liftIO $ newTBQueueIO allWorkersNum
-    ncStartTime <- StartTime <$> liftIO Time.getCurrentTime
-    ncLastKnownHeader <- newTVarIO Nothing
-    ncGenesisLeaders <-
-        if Const.isDevelopment
-        then pure $ genesisLeaders npCustomUtxo
-        else flip Ether.runReaderT' db $ runDBPureRedirect $
-             runConduit $
-             balanceSource .| followTheSatoshiM genesisSeed genesisFakeTotalStake
-    ucMemState <- newMemVar
-    ucDownloadingUpdates <- newTVarIO mempty
-    -- TODO synchronize the NodeContext peers var with whatever system
-    -- populates it.
-    peersVar <- newTVarIO mempty
-    let ctx =
-            NodeContext
-            { ncConnectedPeers = ConnectedPeers peersVar
-            , ncSscContext = sscNodeContext
-            , ncLrcContext = LrcContext {..}
-            , ncDiscoveryContext = discoveryCtx
-            , ncSlottingContext = slottingCtx
-            , ncUpdateContext = UpdateContext {..}
-            , ncNodeParams = params
-            , ncSendLock = Nothing
-#ifdef WITH_EXPLORER
-            , ncTxpGlobalSettings = explorerTxpGlobalSettings
-#else
-            , ncTxpGlobalSettings = txpGlobalSettings
-#endif
-            , .. }
-    Ether.runReadersT act ctx
-
-----------------------------------------------------------------------------
--- Utilities
-----------------------------------------------------------------------------
-
-nodeStartMsg :: WithLogger m => BaseParams -> m ()
-nodeStartMsg BaseParams {..} = do
-    logInfo msg1
-  where
-    msg1 = sformat ("Application: " %build% ", last known block version " %build)
-                   Const.curSoftwareVersion Const.lastKnownBlockVersion
-
-getRealLoggerConfig :: MonadIO m => LoggingParams -> m LoggerConfig
-getRealLoggerConfig LoggingParams{..} = do
-    -- TODO: introduce Maybe FilePath builder for filePrefix
-    let cfgBuilder = productionB <>
-                     (mempty { _lcFilePrefix = lpHandlerPrefix })
-    cfg <- readLoggerConfig lpConfigPath
-    pure $ cfg <> cfgBuilder
-
-setupLoggers :: MonadIO m => LoggingParams -> m ()
-setupLoggers params = setupLogging =<< getRealLoggerConfig params
-
--- | RAII for node starter.
-loggerBracket :: LoggingParams -> IO a -> IO a
-loggerBracket lp = bracket_ (setupLoggers lp) releaseAllHandlers
-
-bracketDHTInstance
-    :: BaseParams
-    -> KademliaParams
-    -> (KademliaDHTInstance -> Production a)
-    -> Production a
-bracketDHTInstance BaseParams {..} kp action = bracket acquire release action
-  where
-    --withLog = usingLoggerName $ lpRunnerTag bpLoggingParams
-    acquire = usingLoggerName (lpRunnerTag bpLoggingParams) (startDHTInstance instConfig)
-    release = usingLoggerName (lpRunnerTag bpLoggingParams) . stopDHTInstance
-    instConfig =
-        kp
-        { kpPeers = ordNub $ kpPeers kp ++ Const.defaultPeers
-        }
-
-createTransportTCP
-    :: (MonadIO m, WithLogger m, Mockable Throw m)
-    => TCP.TCPAddr
-    -> m (Transport m)
-createTransportTCP addrInfo = do
-    loggerName <- getLoggerName
-    let tcpParams =
-            (TCP.defaultTCPParameters
-             { TCP.transportConnectTimeout =
-                   Just $ fromIntegral Const.networkConnectionTimeout
-             , TCP.tcpNewQDisc = fairQDisc $ \_ -> return Nothing
-             -- Will check the peer's claimed host against the observed host
-             -- when new connections are made. This prevents an easy denial
-             -- of service attack.
-             , TCP.tcpCheckPeerHost = True
-             , TCP.tcpServerExceptionHandler = \e ->
-                     usingLoggerName (loggerName <> "transport") $
-                         logError $ sformat ("Exception in tcp server: " % shown) e
-             })
-    transportE <-
-        liftIO $ TCP.createTransport addrInfo tcpParams
-    case transportE of
-        Left e -> do
-            logError $ sformat ("Error creating TCP transport: " % shown) e
-            throw e
-        Right transport -> return (concrete transport)
-
-bracketTransport
-    :: TCP.TCPAddr
-    -> (Transport Production -> Production a)
-    -> Production a
-bracketTransport tcpAddr =
-    bracket (createTransportTCP tcpAddr) (closeTransport)
-
--- | Bracket a transport for use with a static set of peers (for discovery).
-bracketResources
-    :: BaseParams
-    -> TCP.TCPAddr
-    -> (Transport Production -> Production a)
-    -> IO a
-bracketResources bp tcpAddr action =
-    loggerBracket (bpLoggingParams bp) .
-    runProduction $
-        -- Both the DHT and Transport are problematic here:
-        -- 1. We assume you'll want a DHT.
-        -- 2. We assume your transport takes an IP/port.
-        bracketTransport tcpAddr action
-
--- | Bracket a transport and a Kademlia node, using the latter for discovery.
-bracketResourcesKademlia
-    :: BaseParams
-    -> TCP.TCPAddr
-    -> KademliaParams
-    -> (KademliaDHTInstance -> Transport Production -> Production a)
-    -> IO a
-bracketResourcesKademlia bp tcpAddr kp action =
-    loggerBracket (bpLoggingParams bp) .
-    runProduction .
-    bracketDHTInstance bp kp $ \kademliaInstance ->
-        bracketTransport tcpAddr $ action kademliaInstance
->>>>>>> 5aaa9d27
+        mkListeners mkL ourVerInfo theirVerInfo