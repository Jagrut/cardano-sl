--- conflicted
+++ resolved
@@ -262,23 +262,6 @@
 
 runCH :: MonadIO m
       => NodeParams -> SscNodeContext ssc -> ContextHolder ssc m a -> m a
-<<<<<<< HEAD
-runCH NodeParams {..} sscNodeContext act =
-    flip runContextHolder act . ctx =<<
-    liftIO (maybe (pure Nothing) (fmap Just . newMVar) npJLFile)
-  where
-    ctx jlFile =
-        NodeContext
-        { ncSystemStart = npSystemStart
-        , ncSecretKey = npSecretKey
-        , ncTimeLord = npTimeLord
-        , ncJLFile = jlFile
-        , ncDbPath = npDbPath
-        , ncSscContext = sscNodeContext
-        , ncMalicious = npMalicious
-        , ncPropagation = npPropagation
-        }
-=======
 runCH NodeParams {..} sscNodeContext act = do
     jlFile <- liftIO (maybe (pure Nothing) (fmap Just . newMVar) npJLFile)
     semaphore <- liftIO newEmptyMVar
@@ -292,11 +275,11 @@
             , ncDbPath = npDbPath
             , ncProxyStorage = proxyStorage
             , ncSscContext = sscNodeContext
+            , ncMalicious = npMalicious
             , ncPropagation = npPropagation
             , ncBlkSemaphore = semaphore
             }
     runContextHolder ctx act
->>>>>>> a40aa85f
 
 runOurDialog
     :: IO socketState
