{-# LANGUAGE CPP        #-}
{-# LANGUAGE RankNTypes #-}

-- TODO Maybe move it somewhere else.
-- | Block payload generation.

module Pos.Generator.Block.Payload
       ( genPayload
       ) where

import           Universum

import           Control.Lens               (at, uses, (%=), (.=), (?=))
import           Control.Lens.TH            (makeLenses)
import           Control.Monad.Random.Class (MonadRandom (..))
import qualified Data.HashMap.Strict        as HM
import           Data.List                  (notElem, (!!))
import qualified Data.List.NonEmpty         as NE
import qualified Data.Map                   as M
import qualified Data.Vector                as V
import           Ether.Internal             (HasLens (..))
import           Formatting                 (build, sformat, (%))
import           System.Random              (RandomGen (..))

import           Pos.AllSecrets             (asSecretKeys, asSpendingData,
                                             unInvAddrSpendingData, unInvSecretsMap)
import           Pos.Client.Txp.Util        (makeAbstractTx, overrideTxDistrBoot,
                                             runTxCreator, txToLinearFee, unTxError)
import           Pos.Core                   (AddrSpendingData (..), Address (..), Coin,
                                             SlotId (..), StakeholderId, TxFeePolicy (..),
                                             addressHash, bvdTxFeePolicy, coinToInteger,
                                             makePubKeyAddress, mkCoin, sumCoins,
                                             unsafeGetCoin, unsafeIntegerToCoin)
import           Pos.Crypto                 (SecretKey, SignTag (SignTx), WithHash (..),
                                             hash, sign, toPublic)
import           Pos.DB                     (gsIsBootstrapEra)
import           Pos.Generator.Block.Error  (BlockGenError (..))
import           Pos.Generator.Block.Mode   (BlockGenRandMode, MonadBlockGenBase)
import           Pos.Generator.Block.Param  (HasBlockGenParams (..), HasTxGenParams (..))
import           Pos.Genesis                (GenesisWStakeholders (..), bootDustThreshold)
import qualified Pos.GState                 as DB
import           Pos.Slotting.Class         (MonadSlots (getCurrentSlotBlocking))
import           Pos.Txp.Core               (TxAux (..), TxIn (..), TxInWitness (..),
                                             TxOut (..), TxOutAux (..), TxSigData (..))
#ifdef WITH_EXPLORER
import           Pos.Explorer.Txp.Local     (eTxProcessTransaction)
#else
import           Pos.Txp.Logic              (txProcessTransaction)
#endif
import           Pos.Txp.Toil.Class         (MonadUtxo (..), MonadUtxoRead (..))
import           Pos.Txp.Toil.Types         (TxFee (..), Utxo)
import qualified Pos.Txp.Toil.Utxo          as Utxo
import           Pos.Util.Util              (eitherToThrow, maybeThrow)

----------------------------------------------------------------------------
-- Tx payload generation
----------------------------------------------------------------------------

-- | Generates list of distinct ints in the given range [a,b].
selectDistinct :: forall m. (MonadRandom m) => Int -> (Int,Int) -> m [Int]
selectDistinct n0 p@(a, b)
    | b - a < 0 = error $ "selectDistinct: b < a " <> show p
    | otherwise = do
          res <- reverse <$> selectDistinct' [] n (a, b)
          if fromIntegral (length res) /= n
              then error $ "selectDistinct is broken: " <> show res <> " " <> show n
              else pure res
  where
    n :: Int
    n = min (b + 1 - a) n0
    selectDistinct' :: [Int] -> Int -> (Int, Int) -> m [Int]
    selectDistinct' cur 0 _ = pure cur
    selectDistinct' cur leftN (a', b') = do
        let upEdge = b' - leftN + 1
        nextInt <- getRandomR (a', upEdge)
        selectDistinct' (nextInt : cur) (leftN - 1) (nextInt + 1, b')

-- | Separates coin into provided number of coins. All resulting coins
-- are nonzero.
splitCoins :: (MonadRandom m) => Int -> Coin -> m [Coin]
splitCoins n c0
    | c == (0::Int) = error "splitCoins, c = 0"
    | c < n = error $ "splitCoins: can't split " <> pretty c0 <>
                      " on " <> show n <> " parts"
    | c == (1::Int) = pure [c0]
    | otherwise = do
          splitPoints <- sort <$> selectDistinct (n-1) (1, c - 1)
          -- calculate length of intervals
          let amounts = map (\(a,b) -> b - a) $
                            (0 : splitPoints) `zip` (splitPoints ++ [c])
          -- here we can use unsafeIntegerToCoin, because amount of
          -- subcoin is less than 'c' by design.
          pure $ map (unsafeIntegerToCoin . fromIntegral) amounts
  where
    c :: Integral a => a
    c = fromIntegral $ coinToInteger c0

-- | State datatype for transaction payload generation
data GenTxData = GenTxData
    { _gtdUtxo     :: Utxo
      -- ^ Utxo as it is.
    , _gtdUtxoKeys :: V.Vector TxIn
      -- ^ Keys of 'gtdUtxo' to support random selection by index.
    }

makeLenses ''GenTxData

instance (Monad m) => MonadUtxoRead (StateT GenTxData m) where
    utxoGet txIn = uses gtdUtxo $ M.lookup txIn

instance (Monad m) => MonadUtxo (StateT GenTxData m) where
    utxoPut txIn txOutAux = gtdUtxo . at txIn ?= txOutAux
    utxoDel txIn = gtdUtxo . at txIn .= Nothing

-- TODO: move to txp, think how to unite it with 'Pos.Arbitrary.Txp'.
-- | Generate valid 'TxPayload' using current global state.
genTxPayload ::
       forall g m. (RandomGen g, MonadBlockGenBase m)
    => BlockGenRandMode g m ()
genTxPayload = do
    utxo <- lift DB.getAllPotentiallyHugeUtxo
    let gtd = GenTxData utxo (V.fromList $ M.keys utxo)
    flip evalStateT gtd $ do
        (a,d) <- lift $ view tgpTxCountRange
        txsN <- fromIntegral <$> getRandomR (a, a + d)
        void $ replicateM txsN genTransaction
  where
    genTransaction :: StateT GenTxData (BlockGenRandMode g m) ()
    genTransaction = do
        epoch <- siEpoch <$> lift (lift getCurrentSlotBlocking)
        bootEra <- lift . lift $ gsIsBootstrapEra epoch
        genWStakeholders <- view (lensOf @GenesisWStakeholders)
        let dustThd :: Integral a => a
            dustThd = fromIntegral $ unsafeGetCoin $ bootDustThreshold genWStakeholders
        -- Just an arbitrary not-so-big number of attempts to fit predicates
        -- to avoid infinite loops
        let randomAttempts :: Int
            randomAttempts = 20
        -- Number of attempts to set a stable fee for transaction
        -- (the same as in `Pos.Client.Txp.Util.stabilizeTxFee`)
        let feeAttempts :: Int
            feeAttempts = 5
        utxoSize <- uses gtdUtxoKeys V.length
        when (utxoSize == 0) $
            lift $ throwM $ BGInternal "Utxo is empty when trying to create tx payload"

        secrets <- unInvSecretsMap . view asSecretKeys <$> view blockGenParams
        let resolveSecret :: MonadThrow n => StakeholderId -> n SecretKey
            resolveSecret stId =
                maybeThrow (BGUnknownSecret stId) (HM.lookup stId secrets)

        invAddrSpendingData <- unInvAddrSpendingData <$>
            view (blockGenParams . asSpendingData)
        let addrToSk :: MonadThrow n => Address -> n SecretKey
            addrToSk addr = do
                spendingData <- maybeThrow (BGUnknownAddress addr)
                    (invAddrSpendingData ^. at addr)
                case spendingData of
                    PubKeyASD pk -> resolveSecret (addressHash pk)
                    another -> error $
                        sformat ("Found an address with non-pubkey spending data: "
                                    %build) another

        let utxoAddresses = map (makePubKeyAddress . toPublic) $ HM.elems secrets

        ----- INPUTS

        let generateInputs attempts expectedFee@(TxFee fee) = do
                when (attempts <= 0) $
                    throwM . BGFailedToCreate $ "Too many attempts to choose tx inputs!"
                inputsN <- getRandomR (1, min 5 utxoSize)
                inputsIxs <- selectDistinct inputsN (0, utxoSize - 1)
                -- It's alright to use unsafeIndex because length of
                -- gtdUtxoKeys must match utxo size and inputsIxs is selected
                -- prior to length limitation.
                txIns <- forM inputsIxs $ \i -> uses gtdUtxoKeys (`V.unsafeIndex` i)
                inputsResolved <- forM txIns $ \txIn ->
                    -- we're selecting from utxo by 'gtdUtxoKeys'. Inability to resolve
                    -- txin means that 'GenTxData' is malformed.
                    toaOut .
                    fromMaybe (error "genTxPayload: inputsSum can't happen") <$>
                    utxoGet txIn
                let (inputsSum :: Integer) = sumCoins $ map txOutValue inputsResolved
                    minInputsSum = coinToInteger fee + 1
                -- We need to ensure that sum of inputs is enough to
                -- pay expected fee and leave some money for outputs
                if inputsSum < minInputsSum
                    -- just retry
                    then generateInputs (attempts - 1) expectedFee
                    else pure (txIns, inputsResolved, inputsSum)

        ----- OUTPUTS

        let generateOutputs inputsSum (TxFee fee) = do
                let outputsSum = inputsSum - coinToInteger fee
                -- this is max number of outputs such that none of
                -- them is less than dust treshold
                let ceilBoot = outputsSum `div` dustThd
                outputsMaxN <-
                    bool identity (min ceilBoot) bootEra .
                    fromIntegral .
                    max 1 <$>
                    lift (view tgpMaxOutputs)
                (outputsN :: Int) <-
                    fromIntegral <$> getRandomR (1, min outputsMaxN outputsSum)
                outputsIxs <-
                    selectDistinct
                        outputsN
                        (0, max outputsN (length utxoAddresses - 1))
                let outputAddrs = map ((cycle utxoAddresses) !!) outputsIxs
                -- We operate small coins values so any input sum mush be less
                -- than coin maxbound.
<<<<<<< HEAD
                coins <- splitCoins outputsN (unsafeIntegerToCoin outputsSum)
                let txOuts = NE.fromList $ zipWith TxOut outputAddrs coins
                let txOutAuxsPre = map (\o -> TxOutAux o []) txOuts
=======
                coins <-
                    suchThat randomAttempts (all moreThanDust) $
                    splitCoins outputsN (unsafeIntegerToCoin outputsSum)
                let txOuts :: NonEmpty TxOut
                    txOuts = NE.fromList $ zipWith TxOut outputAddrs coins
                let txOutToOutAux txOut@(TxOut addr coin) = do
                        sk <- addrToSk addr
                        let sId :: StakeholderId
                            sId = addressHash (toPublic sk)
                        let distr = one (sId, coin)
                        return TxOutAux { toaOut = txOut, toaDistr = distr }
                txOutAuxsPre <- mapM txOutToOutAux txOuts
>>>>>>> 183e085a
                either (lift . throwM . BGFailedToCreate . unTxError) pure =<<
                    runTxCreator (overrideTxDistrBoot txOutAuxsPre)

        ----- TX

        feePolicy <- lift . lift $ bvdTxFeePolicy <$> DB.getAdoptedBVData
        linearPolicy <- case feePolicy of
            TxFeePolicyUnknown w _ -> throwM . BGFailedToCreate $
                sformat ("Unknown fee policy, tag: "%build) w
            TxFeePolicyTxSizeLinear linear -> pure linear

        let genTxWithFee attempt expectedFee = do
                when (attempt <= 0) $
                    lift . throwM $ BGFailedToCreate "Too many attempts to set a tx fee!"
                (txIns, inputsResolved, inputsSum) <- generateInputs randomAttempts expectedFee
                txOutAuxs <- generateOutputs inputsSum expectedFee

                resolvedSks <- mapM (addrToSk . txOutAddress) inputsResolved
                let txInsWithSks = NE.fromList $ resolvedSks `zip` txIns
                let mkWit :: SecretKey -> TxSigData -> TxInWitness
                    mkWit sk txSigData = PkWitness (toPublic sk) (sign SignTx sk txSigData)
                let txAux = makeAbstractTx mkWit txInsWithSks txOutAuxs
                txFee <- lift $ eitherToThrow . first (BGFailedToCreate . unTxError) $
                    txToLinearFee linearPolicy txAux
                if txFee == expectedFee
                    then pure (txAux, txIns, txOutAuxs)
                    else genTxWithFee (attempt - 1) txFee

        (txAux, txIns, txOutAuxs) <- genTxWithFee feeAttempts (TxFee $ mkCoin 0)
        let tx = taTx txAux
        let txId = hash tx
#ifdef WITH_EXPLORER
        res <- lift . lift $ runExceptT $ eTxProcessTransaction (txId, txAux)
#else
        res <- lift . lift $ runExceptT $ txProcessTransaction (txId, txAux)
#endif
        case res of
            Left e  -> error $ "genTransaction@txProcessTransaction: got left: " <> pretty e
            Right _ -> do
                Utxo.applyTxToUtxo (WithHash tx txId) (taDistribution txAux)
                gtdUtxoKeys %= V.filter (`notElem` txIns)
                let outsAsIns =
                        map (TxIn txId) [0..(fromIntegral $ length txOutAuxs)-1]
                gtdUtxoKeys %= (V.++) (V.fromList outsAsIns)


----------------------------------------------------------------------------
-- Payload generation
----------------------------------------------------------------------------

-- Generate random payload which is valid with respect to the current
-- global state and mempool and add it to mempool.  Currently we are
-- concerned only about tx payload, later we can add more stuff.
genPayload ::
       forall g m.
       (RandomGen g, MonadBlockGenBase m)
    => SlotId
    -> BlockGenRandMode g m ()
genPayload _ = genTxPayload<|MERGE_RESOLUTION|>--- conflicted
+++ resolved
@@ -210,14 +210,7 @@
                 let outputAddrs = map ((cycle utxoAddresses) !!) outputsIxs
                 -- We operate small coins values so any input sum mush be less
                 -- than coin maxbound.
-<<<<<<< HEAD
                 coins <- splitCoins outputsN (unsafeIntegerToCoin outputsSum)
-                let txOuts = NE.fromList $ zipWith TxOut outputAddrs coins
-                let txOutAuxsPre = map (\o -> TxOutAux o []) txOuts
-=======
-                coins <-
-                    suchThat randomAttempts (all moreThanDust) $
-                    splitCoins outputsN (unsafeIntegerToCoin outputsSum)
                 let txOuts :: NonEmpty TxOut
                     txOuts = NE.fromList $ zipWith TxOut outputAddrs coins
                 let txOutToOutAux txOut@(TxOut addr coin) = do
@@ -227,7 +220,6 @@
                         let distr = one (sId, coin)
                         return TxOutAux { toaOut = txOut, toaDistr = distr }
                 txOutAuxsPre <- mapM txOutToOutAux txOuts
->>>>>>> 183e085a
                 either (lift . throwM . BGFailedToCreate . unTxError) pure =<<
                     runTxCreator (overrideTxDistrBoot txOutAuxsPre)
 
