--- conflicted
+++ resolved
@@ -145,12 +145,8 @@
                 listenR binding get (convert <$> kdcListeners) (rawListener kdcEnableBroadcast msgCache)
     pure $ KademliaDHTContext {..}
   where
-<<<<<<< HEAD
     log' log =  usingLoggerName ("kademlia" <> "instance") . log . toText
-=======
-    log' logF = usingLoggerName ("kademlia" <> "instance") . logF . toS
     convert (ListenerDHT f) = ListenerH $ \(_, m) -> getDHTResponseT $ f m
->>>>>>> c27ec218
 
 -- | Return 'True' if the message should be processed, 'False' if only
 -- broadcasted
