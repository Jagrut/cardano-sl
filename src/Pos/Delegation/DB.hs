--- conflicted
+++ resolved
@@ -28,53 +28,28 @@
 
        , DelegationOp (..)
 
-       , runDlgTransIterator
-       , runDlgTransMapIterator
-
+         -- * Iteration
+       , DlgTransRevIter
        , getDelegators
        ) where
 
 import           Universum
 
-<<<<<<< HEAD
-import           Control.Lens                 (uses, (%=))
 import           Control.Monad.Trans.Resource (ResourceT)
 import           Data.Conduit                 (Source, mapOutput)
-import qualified Data.HashMap.Strict          as HM
 import qualified Data.HashSet                 as HS
 import qualified Database.RocksDB             as Rocks
-import           Formatting                   (build, sformat, (%))
 
 import           Pos.Binary.Class             (encodeStrict)
-import           Pos.Crypto                   (PublicKey, pskDelegatePk, pskIssuerPk,
+import           Pos.Crypto                   (PublicKey, pskIssuerPk,
                                                verifyProxySecretKey)
-import           Pos.DB                       (DBError (DBMalformed),
-                                               DBIteratorClass (..), DBTag (GStateDB),
-                                               MonadDBRead, RocksBatchOp (..),
-                                               dbIterSource, encodeWithKeyPrefix)
+import           Pos.DB                       (RocksBatchOp (..), encodeWithKeyPrefix)
+import           Pos.DB.Class                 (DBIteratorClass (..), DBTag (..),
+                                               MonadDBRead (..))
 import           Pos.DB.GState.Common         (gsGetBi)
+import           Pos.Delegation.Cede.Types    (DlgEdgeAction (..))
 import           Pos.Delegation.Helpers       (isRevokePsk)
-import           Pos.Delegation.Types         (DlgMemPool)
 import           Pos.Types                    (ProxySKHeavy, StakeholderId, addressHash)
-=======
-import qualified Data.HashMap.Strict       as HM
-import qualified Data.HashSet              as HS
-import qualified Database.RocksDB          as Rocks
-
-import           Pos.Binary.Class          (encodeStrict)
-import           Pos.Crypto                (PublicKey, pskIssuerPk, verifyProxySecretKey)
-import           Pos.DB                    (RocksBatchOp (..), encodeWithKeyPrefix)
-import           Pos.DB.Class              (MonadDBRead, MonadRealDB)
-import           Pos.DB.GState.Common      (gsGetBi)
-import           Pos.DB.Iterator           (DBIteratorClass (..), DBnIterator,
-                                            DBnMapIterator, IterType, runDBnIterator,
-                                            runDBnMapIterator)
-import           Pos.DB.Types              (NodeDBs (_gStateDB))
-import           Pos.Delegation.Cede.Types (DlgEdgeAction (..))
-import           Pos.Delegation.Helpers    (isRevokePsk)
-import           Pos.Types                 (ProxySKHeavy, StakeholderId, addressHash)
-import           Pos.Util.Iterator         (nextItem)
->>>>>>> 69e89614
 
 ----------------------------------------------------------------------------
 -- Getters/direct accessors
@@ -140,14 +115,13 @@
 ----------------------------------------------------------------------------
 
 -- Transitive relation iteration
-data DlgTransIter
+data DlgTransRevIter
 
-instance DBIteratorClass DlgTransIter where
-    type IterKey DlgTransIter = StakeholderId
-    type IterValue DlgTransIter = PublicKey
-    iterKeyPrefix _ = iterTransPrefix
+instance DBIteratorClass DlgTransRevIter where
+    type IterKey DlgTransRevIter = PublicKey
+    type IterValue DlgTransRevIter = HashSet PublicKey
+    iterKeyPrefix = iterTransRevPrefix
 
-<<<<<<< HEAD
 -- | For each stakeholder, say who has delegated to that stakeholder
 -- (basically iterate over transitive reverse relation).
 --
@@ -157,17 +131,6 @@
 getDelegators = mapOutput conv $ dbIterSource GStateDB (Proxy @DlgTransRevIter)
   where
     conv (addressHash -> del, issuers) = (del, HS.map addressHash issuers)
-=======
-runDlgTransIterator
-    :: forall m a . MonadRealDB m
-    => DBnIterator DlgTransIter a -> m a
-runDlgTransIterator = runDBnIterator @DlgTransIter _gStateDB
-
-runDlgTransMapIterator
-    :: forall v m a . MonadRealDB m
-    => DBnMapIterator DlgTransIter v a -> (IterType DlgTransIter -> v) -> m a
-runDlgTransMapIterator = runDBnMapIterator @DlgTransIter _gStateDB
->>>>>>> 69e89614
 
 ----------------------------------------------------------------------------
 -- Keys
@@ -178,26 +141,10 @@
 pskKey s = "d/p/" <> encodeStrict s
 
 transDlgKey :: StakeholderId -> ByteString
-transDlgKey = encodeWithKeyPrefix @DlgTransIter
+transDlgKey s = "d/t/" <> encodeStrict s
 
-iterTransPrefix :: ByteString
-iterTransPrefix = "d/t/"
+iterTransRevPrefix :: ByteString
+iterTransRevPrefix = "d/tr/"
 
--- Reverse index of iterTransitive
 transRevDlgKey :: PublicKey -> ByteString
-transRevDlgKey pk = "d/tb/" <> encodeStrict pk
-
-----------------------------------------------------------------------------
--- Helper functions
-----------------------------------------------------------------------------
-
--- | For each stakeholder, say who has delegated to that stakeholder.
---
--- NB. It's not called @getIssuers@ because we already have issuers (i.e.
--- block issuers)
-getDelegators :: MonadRealDB m => m (HashMap StakeholderId [StakeholderId])
-getDelegators = runDlgTransMapIterator (step mempty) identity
-  where
-    step hm = nextItem >>= maybe (pure hm) (\(iss, addressHash -> del) -> do
-        let curList = HM.lookupDefault [] del hm
-        step (HM.insert del (iss:curList) hm))+transRevDlgKey = encodeWithKeyPrefix @DlgTransRevIter