--- conflicted
+++ resolved
@@ -54,7 +54,6 @@
 import           Pos.Types.Core             (Address (..), ChainDifficulty (..), Coin,
                                              CoinPortion, EpochIndex (..),
                                              EpochOrSlot (..), LocalSlotIndex (..),
-<<<<<<< HEAD
                                              SlotId (..), Timestamp (..), getCoinPortion,
                                              mkCoin, unsafeCoinPortionFromDouble,
                                              unsafeGetCoin)
@@ -62,13 +61,6 @@
                                              TxDistribution (..), TxIn (..),
                                              TxInWitness (..), TxOut (..), TxOutAux)
 import           Pos.Update.Version         (ApplicationName (..), BlockVersion (..),
-=======
-                                             SlotId (..), SlotId (..), Timestamp (..),
-                                             Timestamp (..), getCoinPortion, mkCoin,
-                                             unsafeCoinPortionFromDouble, unsafeGetCoin)
-import           Pos.Types.Types            (SharedSeed (..))
-import           Pos.Types.Version          (ApplicationName (..), BlockVersion (..),
->>>>>>> cbcb655d
                                              SoftwareVersion (..),
                                              applicationNameMaxLength)
 import           Pos.Util                   (makeSmall)
