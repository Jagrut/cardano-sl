--- conflicted
+++ resolved
@@ -12,6 +12,7 @@
 import           System.Directory     (createDirectoryIfMissing)
 import           System.FilePath      (takeDirectory)
 import           System.FilePath.Glob (glob)
+import           System.Wlog          (WithLogger, usingLoggerName)
 import           Universum
 
 import           Pos.Binary           (decodeFull, encode)
@@ -22,30 +23,19 @@
 
 import           Avvm                 (aeCoin, applyBlacklisted, genGenesis, getHolderId,
                                        utxo)
-<<<<<<< HEAD
-import           KeygenOptions        (AvvmStakeOptions (..), KeygenOptions (..),
-                                       TestStakeOptions (..), optsInfo)
-import           System.Wlog          (WithLogger, usingLoggerName)
-import           Testnet              (genTestnetStakes, generateKeyfile)
-=======
 import           KeygenOptions        (AvvmStakeOptions (..), FakeAvvmOptions (..),
                                        KeygenOptions (..), TestStakeOptions (..),
                                        optsInfo)
 import           Testnet              (genTestnetStakes, generateFakeAvvm,
                                        generateKeyfile, rearrangeKeyfile)
->>>>>>> e0cfc885
 
 replace :: FilePath -> FilePath -> FilePath -> FilePath
 replace a b = toString . (T.replace `on` toText) a b . toText
 
-<<<<<<< HEAD
-getTestnetGenesis :: (MonadIO m, MonadFail m, WithLogger m) => TestStakeOptions -> m GenesisData
-=======
 applyPattern :: Show a => FilePath -> a -> FilePath
 applyPattern fp a = replace "{}" (show a) fp
 
-getTestnetGenesis :: TestStakeOptions -> IO GenesisData
->>>>>>> e0cfc885
+getTestnetGenesis :: (MonadIO m, MonadFail m, WithLogger m) => TestStakeOptions -> m GenesisData
 getTestnetGenesis tso@TestStakeOptions{..} = do
     let keysDir = takeDirectory tsoPattern
     liftIO $ createDirectoryIfMissing True keysDir
@@ -75,10 +65,7 @@
     putText $ "Total testnet genesis stake: " <> show distr
     return genData
 
-<<<<<<< HEAD
-getAvvmGenesis :: (MonadIO m, WithLogger m) => AvvmStakeOptions -> m GenesisData
-=======
-getFakeAvvmGenesis :: FakeAvvmOptions -> IO GenesisData
+getFakeAvvmGenesis :: (MonadIO m, WithLogger m) => FakeAvvmOptions -> m GenesisData
 getFakeAvvmGenesis FakeAvvmOptions{..} = do
     createDirectoryIfMissing True $ takeDirectory faoSeedPattern
 
@@ -94,8 +81,7 @@
 
     return GenesisData {..}
 
-getAvvmGenesis :: AvvmStakeOptions -> IO GenesisData
->>>>>>> e0cfc885
+getAvvmGenesis :: (MonadIO m, WithLogger m) => AvvmStakeOptions -> m GenesisData
 getAvvmGenesis AvvmStakeOptions {..} = do
     jsonfile <- liftIO $ BSL.readFile asoJsonPath
     holder <- getHolderId asoHolderKeyfile
@@ -108,68 +94,38 @@
             pure $ genGenesis avvmDataFiltered asoIsRandcerts holder
 
 main :: IO ()
-main = do
-    KeygenOptions {..} <- execParser optsInfo
-<<<<<<< HEAD
-    let genFileDir = takeDirectory koGenesisFile
-    createDirectoryIfMissing True genFileDir
+main = execParser optsInfo >= \(KeygenOptions {..}) ->
+  usingLoggerName "keygen" $ case koRearrangeMask of
+      Just msk -> glob msk >>= mapM_ rearrangeKeyfile
+      Nothing -> do
+          let genFileDir = takeDirectory koGenesisFile
+          createDirectoryIfMissing True genFileDir
 
-    usingLoggerName "keygen" $ do
-        mAvvmGenesis <- traverse getAvvmGenesis koAvvmStake
-        mTestnetGenesis <- traverse getTestnetGenesis koTestStake
-        putText $ "testnet genesis created successfully..."
+          mAvvmGenesis <- traverse getAvvmGenesis koAvvmStake
+          mTestnetGenesis <- traverse getTestnetGenesis koTestStake
+          mFakeAvvmGenesis <- traverse getFakeAvvmGenesis koFakeAvvmStake
+          whenJust mTestnetGenesis $ \tg ->
+              putText $ sformat ("testnet genesis created successfully. "
+                                %"First 30 addresses: "%listJson%" distr: "%shown)
+                            (map (sformat addressDetailedF) . take 10 $ gdAddresses tg)
+                            (gdDistribution <$> mTestnetGenesis)
 
-        let mGenData = mappend <$> mTestnetGenesis <*> mAvvmGenesis
-                       <|> mTestnetGenesis
-                       <|> mAvvmGenesis
-            genData = fromMaybe (error "At least one of options \
-                                       \(AVVM stake or testnet stake) \
-                                       \should be provided") mGenData
-            binGenesis = encode genData
+          let mGenData = mappend <$> mTestnetGenesis <*> mAvvmGenesis
+                         <|> mTestnetGenesis
+                         <|> mAvvmGenesis
+              genData' = fromMaybe (error "At least one of options \
+                                          \(AVVM stake or testnet stake) \
+                                          \should be provided") mGenData
+              genData = genData' <> fromMaybe mempty mFakeAvvmGenesis
+              binGenesis = encode genData
 
-        case decodeFull binGenesis of
-            Right (_ :: GenesisData) -> do
-                putText "genesis.bin generated successfully\n"
-                liftIO $ BSL.writeFile koGenesisFile binGenesis
-            Left err                 -> do
-                putText ("Generated genesis.bin can't be read: " <>
-                         toText err <> "\n")
-                if length binGenesis < 10*1024
-                    then putText "Printing GenesisData:\n\n" >> print genData
-                    else putText "genesis.bin is bigger than 10k, won't print it\n"
-=======
-
-    case koRearrangeMask of
-        Just msk -> glob msk >>= mapM_ rearrangeKeyfile
-        Nothing -> do
-            let genFileDir = takeDirectory koGenesisFile
-            createDirectoryIfMissing True genFileDir
-
-            mAvvmGenesis <- traverse getAvvmGenesis koAvvmStake
-            mTestnetGenesis <- traverse getTestnetGenesis koTestStake
-            mFakeAvvmGenesis <- traverse getFakeAvvmGenesis koFakeAvvmStake
-            whenJust mTestnetGenesis $ \tg ->
-                putText $ sformat ("testnet genesis created successfully. First 30 addresses: "%listJson%" distr: "%shown)
-                              (map (sformat addressDetailedF) . take 10 $ gdAddresses tg)
-                              (gdDistribution <$> mTestnetGenesis)
-
-            let mGenData = mappend <$> mTestnetGenesis <*> mAvvmGenesis
-                           <|> mTestnetGenesis
-                           <|> mAvvmGenesis
-                genData' = fromMaybe (error "At least one of options \
-                                            \(AVVM stake or testnet stake) \
-                                            \should be provided") mGenData
-                genData = genData' <> fromMaybe mempty mFakeAvvmGenesis
-                binGenesis = encode genData
-
-            case decodeFull binGenesis of
-                Right (_ :: GenesisData) -> do
-                    putText "genesis.bin generated successfully\n"
-                    BSL.writeFile koGenesisFile binGenesis
-                Left err                 -> do
-                    putText ("Generated genesis.bin can't be read: " <>
-                             toText err <> "\n")
-                    if length binGenesis < 10*1024
-                        then putText "Printing GenesisData:\n\n" >> print genData
-                        else putText "genesis.bin is bigger than 10k, won't print it\n"
->>>>>>> e0cfc885
+          case decodeFull binGenesis of
+              Right (_ :: GenesisData) -> do
+                  putText "genesis.bin generated successfully\n"
+                  BSL.writeFile koGenesisFile binGenesis
+              Left err                 -> do
+                  putText ("Generated genesis.bin can't be read: " <>
+                           toText err <> "\n")
+                  if length binGenesis < 10*1024
+                      then putText "Printing GenesisData:\n\n" >> print genData
+                      else putText "genesis.bin is bigger than 10k, won't print it\n"