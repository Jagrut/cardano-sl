{-# LANGUAGE TypeFamilies #-}

module Pos.Client.Txp.Balances
       ( MonadBalances(..)
       , getOwnUtxo
       , getBalanceFromUtxo
       , getOwnUtxosDefault
       , getBalanceDefault
       , getOwnUtxoForPk
       ) where

import           Universum

import           Control.Monad.Trans  (MonadTrans)
import qualified Data.HashSet         as HS
import           Data.List            (partition)
import qualified Data.Map             as M

<<<<<<< HEAD
import           Pos.Core             (Address (..), Coin, IsBootstrapEraAddr (..),
                                       isRedeemAddress, makePubKeyAddress, sumCoins,
                                       unsafeIntegerToCoin)
import           Pos.Crypto           (PublicKey)
=======
import           Pos.Core             (Address (..), Coin, isRedeemAddress)
>>>>>>> e836a1c0
import           Pos.DB               (MonadDBRead, MonadGState, MonadRealDB)
import           Pos.Txp              (MonadTxpMem, Utxo, addrBelongsToSet,
                                       getUtxoModifier)
import qualified Pos.Txp.DB           as DB
import           Pos.Txp.Toil.Utxo    (getTotalCoinsInUtxo)
import qualified Pos.Util.Modifier    as MM
import           Pos.Wallet.Web.State (WebWalletModeDB)
import qualified Pos.Wallet.Web.State as WS

-- | A class which have the methods to get state of address' balance
class Monad m => MonadBalances m where
    getOwnUtxos :: [Address] -> m Utxo
    getBalance :: Address -> m Coin
    -- TODO: add a function to get amount of stake (it's different from
    -- balance because of distributions)

instance {-# OVERLAPPABLE #-}
    (MonadBalances m, MonadTrans t, Monad (t m)) =>
        MonadBalances (t m)
  where
    getOwnUtxos = lift . getOwnUtxos
    getBalance = lift . getBalance

getBalanceFromUtxo :: MonadBalances m => Address -> m Coin
getBalanceFromUtxo addr = getTotalCoinsInUtxo <$> getOwnUtxo addr

type BalancesEnv ext ctx m =
    ( MonadRealDB ctx m
    , MonadDBRead m
    , MonadGState m
    , WebWalletModeDB ctx m
    , MonadMask m
    , MonadTxpMem ext ctx m)

getOwnUtxosDefault :: BalancesEnv ext ctx m => [Address] -> m Utxo
getOwnUtxosDefault addrs = do
    let (redeemAddrs, commonAddrs) = partition isRedeemAddress addrs

    updates <- getUtxoModifier
    commonUtxo <- if null commonAddrs then pure mempty
                    else WS.getWalletUtxo
    redeemUtxo <- if null redeemAddrs then pure mempty
                    else DB.getFilteredUtxo redeemAddrs

    let allUtxo = MM.modifyMap updates $ commonUtxo <> redeemUtxo
        addrsSet = HS.fromList addrs
    pure $ M.filter (`addrBelongsToSet` addrsSet) allUtxo

-- | `BalanceDB` isn't used here anymore, because
-- 1) It doesn't represent actual balances of addresses, but it represents _stakes_
-- 2) Local utxo is now cached, and deriving balances from it is not
--    so bad for performance now
getBalanceDefault :: (MonadBalances m) => Address -> m Coin
getBalanceDefault addr = getBalanceFromUtxo addr

getOwnUtxo :: MonadBalances m => Address -> m Utxo
getOwnUtxo = getOwnUtxos . one

-- | Sometimes we want to get utxo for all addresses which we «own»,
-- i. e. can spend funds from them. We can't get all such addresses
-- from public key, because it's impossible to extract spending data
-- from an address. And we can't enumerate all possible addresses for
-- a public key. So we only consider two addresses: one with bootstrap
-- era distribution and another one with single key distribution.
getOwnUtxoForPk :: MonadBalances m => PublicKey -> m Utxo
getOwnUtxoForPk ourPk = getOwnUtxos ourAddresses
  where
    ourAddresses :: [Address]
    ourAddresses =
        map (flip makePubKeyAddress ourPk . IsBootstrapEraAddr) [False, True]<|MERGE_RESOLUTION|>--- conflicted
+++ resolved
@@ -16,14 +16,9 @@
 import           Data.List            (partition)
 import qualified Data.Map             as M
 
-<<<<<<< HEAD
 import           Pos.Core             (Address (..), Coin, IsBootstrapEraAddr (..),
-                                       isRedeemAddress, makePubKeyAddress, sumCoins,
-                                       unsafeIntegerToCoin)
+                                       isRedeemAddress, makePubKeyAddress)
 import           Pos.Crypto           (PublicKey)
-=======
-import           Pos.Core             (Address (..), Coin, isRedeemAddress)
->>>>>>> e836a1c0
 import           Pos.DB               (MonadDBRead, MonadGState, MonadRealDB)
 import           Pos.Txp              (MonadTxpMem, Utxo, addrBelongsToSet,
                                        getUtxoModifier)
