-- | Pos.Crypto specification

module Test.Pos.CryptoSpec
       ( spec
       ) where

import qualified Data.ByteString         as BS
import           Formatting              (sformat)
import           Prelude                 ((!!))
import           Test.Hspec              (Expectation, Spec, describe, it, shouldBe,
                                          specify)
import           Test.Hspec.QuickCheck   (prop)
<<<<<<< HEAD
import           Test.QuickCheck         (Arbitrary (..), Property, ioProperty, property,
                                          vector, (===), (==>))
=======
import           Test.QuickCheck         (Arbitrary (..), Property, vector, (===), (==>))
>>>>>>> e66982bc
import           Test.QuickCheck.Monadic (assert, monadicIO, run)
import           Universum

import           Pos.Binary              (AsBinary, Bi)
import qualified Pos.Crypto              as Crypto
import           Pos.Crypto.Arbitrary    (SharedSecrets (..))
import           Pos.Ssc.GodTossing      ()

import           Test.Pos.Util           (binaryEncodeDecode, binaryTest,
                                          safeCopyEncodeDecode, safeCopyTest, serDeserId,
                                          (.=.))

{-# ANN module ("HLint: ignore Reduce duplication" :: Text) #-}

spec :: Spec
spec = describe "Crypto" $ do
    describe "Random" $ do
        -- Let's protect ourselves against *accidental* random gen changes
        -- (e.g. if binary or cryptonite or some other package decide to
        -- behave differently in a new version)
        describe "random number determinism" $ do
            let seed = BS.pack [1..40]
            specify "[0,1)" $
                Crypto.deterministic seed (Crypto.randomNumber 1) `shouldBe` 0
            -- specify "[0,2)" $
            --     deterministic seed (randomNumber 2) `shouldBe` 1
            -- specify "[0,1000)" $
            --     deterministic seed (randomNumber 1000) `shouldBe` 327

    describe "Hashing" $ do
        describe "Hash instances" $ do
            prop
                "Bi"
                (binaryEncodeDecode @(Crypto.Hash Word64))
            prop
                "SafeCopy"
                (safeCopyEncodeDecode @(Crypto.Hash Word64))
        describe "hashes of different values are different" $ do
            prop
                "Bool"
                (hashInequality @Bool)
            prop
                "[()]"
                (hashInequality @[()])
            prop
                "[[Maybe Integer]]"
                (hashInequality @[[Maybe Integer]])
        -- Let's protect ourselves against *accidental* hash changes
        describe "check hash sample" $ do
            specify "1 :: Word64" $
                checkHash (1 :: Word64)
                    -- "009d179ba955ae9b0690b8f6a96a866972b1606d97b0c9d8094073a374de77b7612d4ae35ac3e38f4092aced0f1680295a0bc95722ad039253ee6aa275569848" -- Blake2b_512
                    -- "c43b29d95a3585cb5264b3223d70e853f899a82e01cb3e62b0bdd871" -- Blake2s_224
                    -- "4bd3a3255713f33d6c673f7d84048a7a8bcfc206464c85555c603ef4d72189c6" -- Blake2s_256
                    "12dd0a6a7d0e222a97926da03adb5a7768d31cc7c5c2bd6828e14a7d25fa3a60" -- Blake2b_256

    describe "Signing" $ do
        describe "SafeSigning" $ do
            prop
                "passphrase matches"
                matchingPassphraseWorks
            prop
                "passphrase doesn't match"
                mismatchingPassphraseFails

        describe "Identity testing" $ do
            describe "Bi instances" $ do
                binaryTest @Crypto.SecretKey
                binaryTest @Crypto.PublicKey
                binaryTest @(Crypto.Signature ())
                binaryTest @(Crypto.ProxyCert Int32)
                binaryTest @(Crypto.ProxySecretKey Int32)
                binaryTest @(Crypto.ProxySignature Int32 Int32)
                binaryTest @(Crypto.Signed Bool)
                binaryTest @Crypto.RedeemSecretKey
                binaryTest @Crypto.RedeemPublicKey
                binaryTest @(Crypto.RedeemSignature Bool)
                binaryTest @Crypto.Threshold
                binaryTest @Crypto.VssPublicKey
                binaryTest @Crypto.PassPhrase
                binaryTest @Crypto.VssKeyPair
                binaryTest @Crypto.Secret
                binaryTest @Crypto.Share
                binaryTest @Crypto.EncShare
                binaryTest @Crypto.SecretProof
                binaryTest @Crypto.SecretSharingExtra
                binaryTest @(AsBinary Crypto.VssPublicKey)
                binaryTest @(AsBinary Crypto.Secret)
                binaryTest @(AsBinary Crypto.Share)
                binaryTest @(AsBinary Crypto.EncShare)
                binaryTest @(AsBinary Crypto.SecretProof)
                binaryTest @(AsBinary Crypto.SecretSharingExtra)
            describe "SafeCopy instances" $ do
                safeCopyTest @Crypto.SecretKey
                safeCopyTest @Crypto.PublicKey
                safeCopyTest @(Crypto.Signature ())
                safeCopyTest @(Crypto.Signed ())
                safeCopyTest @(Crypto.ProxyCert Int32)
                safeCopyTest @(Crypto.ProxySecretKey Int32)
                safeCopyTest @(Crypto.ProxySignature Int32 Int32)
                safeCopyTest @(Crypto.Signed Bool)
                safeCopyTest @Crypto.RedeemSecretKey
                safeCopyTest @Crypto.RedeemPublicKey
                safeCopyTest @(Crypto.RedeemSignature Bool)
                safeCopyTest @Crypto.Threshold
                safeCopyTest @(AsBinary Crypto.VssPublicKey)
                safeCopyTest @(AsBinary Crypto.Secret)
                safeCopyTest @(AsBinary Crypto.Share)
                safeCopyTest @(AsBinary Crypto.EncShare)
                safeCopyTest @(AsBinary Crypto.SecretProof)
                safeCopyTest @(AsBinary Crypto.SecretSharingExtra)
        describe "AsBinaryClass" $ do
            prop "VssPublicKey <-> AsBinary VssPublicKey"
                (serDeserId @Crypto.VssPublicKey)
            prop "Secret <-> AsBinary Secret"
                (serDeserId @Crypto.Secret)
            prop "Share <-> AsBinary Share"
                (serDeserId @Crypto.Share)
            prop "EncShare <-> AsBinary EncShare"
                (serDeserId @Crypto.EncShare)
            prop "SecretProof <-> AsBinary SecretProof"
                (serDeserId @Crypto.SecretProof)
            prop "SecretSharingExtra <-> AsBinary SecretSharingExtra"
                (serDeserId @Crypto.SecretSharingExtra)
        describe "keys" $ do
            it  "derived pubkey equals to generated pubkey"
                keyDerivation
            prop
                "formatted key can be parsed back"
                keyParsing
        describe "signing" $ do
            prop
                "signed data can be verified successfully"
                (signThenVerify @[Int32])
            prop
                "signed data can't be verified by a different key"
                (signThenVerifyDifferentKey @[Int32])
            prop
                "modified data signature can't be verified"
                (signThenVerifyDifferentData @[Int32])
        describe "proxy signature scheme" $ do
            prop
                "signature can be verified successfully"
                (proxySignVerify @[Int32] @(Int32,Int32))
            prop
                "signature can't be verified with a different key"
                (proxySignVerifyDifferentKey @[Int32] @(Int32,Int32))
            prop
                "modified data signature can't be verified "
                (proxySignVerifyDifferentData @[Int32] @(Int32,Int32))
            prop
                "correct proxy signature schemes pass correctness check"
                (proxySecretKeyCheckCorrect @(Int32,Int32))
            prop
                "incorrect proxy signature schemes fails correctness check"
                (proxySecretKeyCheckIncorrect @(Int32,Int32))
        describe "redeemer signatures" $ do
            prop
                "signature can be verified successfully"
                (redeemSignCheck @[Int32])
            prop
                "signature can't be verified with a different key"
                (redeemThenCheckDifferentKey @[Int32])
            prop
                "modified data signature can't be verified "
                (redeemThenCheckDifferentData @[Int32])

        describe "HD wallet" $ do
            prop "pack/unpack address payload" packUnpackHDAddress
            prop "decryptChaCha . encryptChaCha = id" encrypyDecryptChaChaPoly
            prop
                "signed data can't be verified with a different key"
                encrypyDecryptChaChaDifferentKey
            prop
                "signed data can't be verified with a different header"
                encrypyDecryptChaChaDifferentHeader
            prop
                "signed data can't be verified with a different nonce"
                encrypyDecryptChaChaDifferentNonce

        describe "Safe Signing" $ do
            prop
                "turning a secret key into an encrypted secret key and this encrypted\
                 \ secret key into a public key is the same as turning the secret key\
                 \ into a public key"
                 encToPublicToEnc
            prop
                "turning a secret key into an safe signer and this safe signer into a\
                 \ public key is the same as turning the secret key into a public key"
                 skToSafeSigner

        describe "Secret Sharing" $ do
            prop
                " VSS key pairs generated from different 'ByteString' seeds are different"
                keygenInequality
            prop
                "successfully verifies correct decryption of an encrypted share"
                goodShareIsDecrypted
            prop
                "verifying an encrypted share with a valid VSS public key and valid extra\
                \ secret information works"
                verifyEncShareGoodData
            prop
                "verifying an encrypted share with a valid VSS public key and invalid\
                \ extra secret information fails"
                verifyEncShareBadSecShare
            prop
                "verifying an encrypted share with a mismatching VSS public key fails"
                verifyEncShareMismatchShareKey
            prop
                "successfully verifies a properly decrypted share"
                verifyShareGoodData
            prop
                "verifying a correctly decrypted share with the wrong public key fails"
                verifyShareBadShare
            prop
                "verifying a correctly decrypted share with a mismatching encrypted\
                \ share fails"
                verifyShareMismatchingShares
            prop
                "successfully verifies a secret proof with its secret"
                verifyProofGoodData
            prop
                "unsuccessfully verifies a valid secret with a valid proof when given\
                \ invalid secret sharing extra data"
                verifyProofBadSecShare
            prop
                "unsuccessfully verifies an invalid secret with an unrelated secret\
                \ proof"
                verifyProofBadSecret
            prop
                "unsuccessfully verifies a secret with an invalid proof"
                verifyProofBadSecProof
            prop
                "successfully recover a secret given a list of encrypted shares, those\
                \ decrypted shares and their corresponding VSS public keys"
                recoverSecretSuccessfully
            prop
                "unsuccessfully recovers a secret with insufficient shares for the given\
                \ threshold"
                recoverSecBadThreshold

hashInequality :: (Eq a, Bi a) => a -> a -> Property
hashInequality a b = a /= b ==> Crypto.hash a /= Crypto.hash b

checkHash :: Bi a => a -> Text -> Expectation
checkHash x s = sformat Crypto.hashHexF (Crypto.hash x) `shouldBe` s

keyDerivation :: Expectation
keyDerivation = do
    (pk, sk) <- Crypto.keyGen
    pk `shouldBe` Crypto.toPublic sk

keyParsing :: Crypto.PublicKey -> Property
keyParsing pk = Crypto.parseFullPublicKey (sformat Crypto.fullPublicKeyF pk) === Just pk

signThenVerify
    :: Bi a
    => Crypto.SignTag -> Crypto.SecretKey -> a -> Bool
signThenVerify t sk a = Crypto.checkSig t (Crypto.toPublic sk) a $ Crypto.sign t sk a

signThenVerifyDifferentKey
    :: Bi a
    => Crypto.SignTag -> Crypto.SecretKey -> Crypto.PublicKey -> a -> Property
signThenVerifyDifferentKey t sk1 pk2 a =
    (Crypto.toPublic sk1 /= pk2) ==> not (Crypto.checkSig t pk2 a $ Crypto.sign t sk1 a)

signThenVerifyDifferentData
    :: (Eq a, Bi a)
    => Crypto.SignTag -> Crypto.SecretKey -> a -> a -> Property
signThenVerifyDifferentData t sk a b =
    (a /= b) ==> not (Crypto.checkSig t (Crypto.toPublic sk) b $ Crypto.sign t sk a)

proxySecretKeyCheckCorrect
    :: (Bi w) => Crypto.SecretKey -> Crypto.SecretKey -> w -> Bool
proxySecretKeyCheckCorrect issuerSk delegateSk w =
    Crypto.verifyProxySecretKey proxySk
  where
    proxySk = Crypto.createProxySecretKey issuerSk (Crypto.toPublic delegateSk) w

proxySecretKeyCheckIncorrect
    :: (Bi w) => Crypto.SecretKey -> Crypto.SecretKey -> Crypto.PublicKey -> w -> Property
proxySecretKeyCheckIncorrect issuerSk delegateSk pk2 w = do
    let Crypto.ProxySecretKey{..} =
            Crypto.createProxySecretKey issuerSk (Crypto.toPublic delegateSk) w
        wrongPsk = Crypto.ProxySecretKey { pskIssuerPk = pk2, ..}
    (Crypto.toPublic issuerSk /= pk2) ==> not (Crypto.verifyProxySecretKey wrongPsk)

proxySignVerify
    :: (Bi a, Bi w, Eq w)
    => Crypto.SecretKey
    -> Crypto.SecretKey
    -> w
    -> a
    -> Bool
proxySignVerify issuerSk delegateSk w m =
    Crypto.proxyVerify Crypto.SignForTestingOnly issuerPk signature (== w) m
  where
    issuerPk = Crypto.toPublic issuerSk
    proxySk = Crypto.createProxySecretKey issuerSk (Crypto.toPublic delegateSk) w
    signature = Crypto.proxySign Crypto.SignForTestingOnly delegateSk proxySk m

proxySignVerifyDifferentKey
    :: (Bi a, Bi w, Eq w)
    => Crypto.SecretKey -> Crypto.SecretKey -> Crypto.PublicKey -> w -> a -> Property
proxySignVerifyDifferentKey issuerSk delegateSk pk2 w m =
    (Crypto.toPublic issuerSk /= pk2) ==>
    not (Crypto.proxyVerify Crypto.SignForTestingOnly pk2 signature (== w) m)
  where
    proxySk = Crypto.createProxySecretKey issuerSk (Crypto.toPublic delegateSk) w
    signature = Crypto.proxySign Crypto.SignForTestingOnly delegateSk proxySk m

proxySignVerifyDifferentData
    :: (Bi a, Eq a, Bi w, Eq w)
    => Crypto.SecretKey -> Crypto.SecretKey -> w -> a -> a -> Property
proxySignVerifyDifferentData issuerSk delegateSk w m m2 =
    (m /= m2) ==>
    not (Crypto.proxyVerify Crypto.SignForTestingOnly issuerPk signature (== w) m2)
  where
    issuerPk = Crypto.toPublic issuerSk
    proxySk = Crypto.createProxySecretKey issuerSk (Crypto.toPublic delegateSk) w
    signature = Crypto.proxySign Crypto.SignForTestingOnly delegateSk proxySk m

redeemSignCheck :: Bi a => Crypto.RedeemSecretKey -> a -> Bool
redeemSignCheck redeemerSK a =
    Crypto.redeemCheckSig redeemerPK a $ Crypto.redeemSign redeemerSK a
  where redeemerPK = Crypto.redeemToPublic redeemerSK

redeemThenCheckDifferentKey
    :: Bi a
    => Crypto.RedeemSecretKey -> Crypto.RedeemPublicKey -> a -> Property
redeemThenCheckDifferentKey sk1 pk2 a =
    (Crypto.redeemToPublic sk1 /= pk2) ==>
    not (Crypto.redeemCheckSig pk2 a $ Crypto.redeemSign sk1 a)

redeemThenCheckDifferentData
    :: (Eq a, Bi a)
    => Crypto.RedeemSecretKey -> a -> a -> Property
redeemThenCheckDifferentData sk a b =
    (a /= b) ==>
    not (Crypto.redeemCheckSig (Crypto.redeemToPublic sk) b $ Crypto.redeemSign sk a)

packUnpackHDAddress :: Crypto.HDPassphrase -> [Word32] -> Bool
packUnpackHDAddress passphrase path =
    maybe False (== path) (Crypto.unpackHDAddressAttr passphrase (Crypto.packHDAddressAttr passphrase path))

newtype Nonce = Nonce ByteString
    deriving (Show, Eq)

instance Arbitrary Nonce where
    arbitrary = Nonce . BS.pack <$> vector 12

encrypyDecryptChaChaPoly
    :: Nonce
    -> Crypto.HDPassphrase
    -> ByteString
    -> ByteString
    -> Bool
encrypyDecryptChaChaPoly (Nonce nonce) (Crypto.HDPassphrase key) header plaintext =
    (decrypt =<< (Crypto.toEither . encrypt $ plaintext)) == Right plaintext
  where
    encrypt = Crypto.encryptChaChaPoly nonce key header
    decrypt = Crypto.decryptChaChaPoly nonce key header

encrypyDecryptChaChaDifferentKey
    :: Nonce
    -> Crypto.HDPassphrase
    -> Crypto.HDPassphrase
    -> ByteString
    -> ByteString
    -> Property
encrypyDecryptChaChaDifferentKey
    (Nonce nonce)
    (Crypto.HDPassphrase key1)
    (Crypto.HDPassphrase key2)
    header
    plaintext =
    (key1 /= key2) ==>
    isLeft (decrypt =<< (Crypto.toEither . encrypt $ plaintext))
  where
    encrypt = Crypto.encryptChaChaPoly nonce key1 header
    decrypt = Crypto.decryptChaChaPoly nonce key2 header

encrypyDecryptChaChaDifferentHeader
    :: Nonce
    -> Crypto.HDPassphrase
    -> ByteString
    -> ByteString
    -> ByteString
    -> Property
encrypyDecryptChaChaDifferentHeader
    (Nonce nonce)
    (Crypto.HDPassphrase key)
    header1
    header2
    plaintext =
    (header1 /= header2) ==>
    isLeft (decrypt =<< (Crypto.toEither . encrypt $ plaintext))
  where
    encrypt = Crypto.encryptChaChaPoly nonce key header1
    decrypt = Crypto.decryptChaChaPoly nonce key header2

encrypyDecryptChaChaDifferentNonce
    :: Nonce
    -> Nonce
    -> Crypto.HDPassphrase
    -> ByteString
    -> ByteString
    -> Property
encrypyDecryptChaChaDifferentNonce
    (Nonce nonce1)
    (Nonce nonce2)
    (Crypto.HDPassphrase key)
    header
    plaintext =
    (nonce1 /= nonce2) ==>
    isLeft (decrypt =<< (Crypto.toEither . encrypt $ plaintext))
  where
    encrypt = Crypto.encryptChaChaPoly nonce1 key header
    decrypt = Crypto.decryptChaChaPoly nonce2 key header

encToPublicToEnc :: Crypto.SecretKey -> Property
encToPublicToEnc =
    Crypto.encToPublic . Crypto.noPassEncrypt .=. Crypto.toPublic

skToSafeSigner :: Crypto.SecretKey -> Property
skToSafeSigner =
    Crypto.safeToPublic . Crypto.fakeSigner .=. Crypto.toPublic

-- | It appears 'Crypto.deterministicVSsKeyGen' ignores all consecutive null characters
--starting from the beginning of the 'ByteString' seed, so for this property to make sense
-- they need to be dropped.
keygenInequality :: ByteString -> ByteString -> Property
keygenInequality a b =
    (a' /= b') ==> Crypto.deterministicVssKeyGen a' /= Crypto.deterministicVssKeyGen b'
  where
    dropNULs = BS.dropWhile ((== "\NUL") . BS.singleton)
    a' = dropNULs a
    b' = dropNULs b

goodShareIsDecrypted :: Crypto.VssKeyPair -> Crypto.EncShare -> Property
goodShareIsDecrypted vssKP encShare = monadicIO $ do
    decShare <- run $ Crypto.decryptShare vssKP encShare
    assert $ Crypto.verifyShare encShare (Crypto.toVssPublicKey vssKP) decShare

verifyEncShareGoodData :: SharedSecrets -> Bool
verifyEncShareGoodData SharedSecrets {..} =
    Crypto.verifyEncShare ssSecShare
                          (ssVSSPKs !! ssPos)
                          (fst $ ssShares !! ssPos)

verifyEncShareBadSecShare :: SharedSecrets -> Crypto.SecretSharingExtra -> Property
verifyEncShareBadSecShare SharedSecrets {..} secShare =
    (ssSecShare /= secShare) ==>
    not $ Crypto.verifyEncShare secShare (ssVSSPKs !! ssPos) (fst $ ssShares !! ssPos)

verifyEncShareMismatchShareKey :: SharedSecrets -> Int -> Property
verifyEncShareMismatchShareKey SharedSecrets {..} p =
    (ssPos /= pos) ==>
    not (Crypto.verifyEncShare ssSecShare (ssVSSPKs !! ssPos) (fst $ ssShares !! pos)) &&
    not (Crypto.verifyEncShare ssSecShare (ssVSSPKs !! pos) (fst $ ssShares !! ssPos))
  where
    len = length ssVSSPKs
    pos = abs $ p `mod` len

verifyShareGoodData :: SharedSecrets -> Bool
verifyShareGoodData SharedSecrets {..} =
    Crypto.verifyShare encShare vssPK decShare
  where
    (encShare, decShare) = ssShares !! ssPos
    vssPK = ssVSSPKs !! ssPos

verifyShareBadShare :: SharedSecrets -> Int -> Property
verifyShareBadShare SharedSecrets {..} p =
    (s1 /= s2 || vssPK1 /= vssPK2) ==>
    not (Crypto.verifyShare encShare1 vssPK1 decShare1) &&
    not (Crypto.verifyShare encShare2 vssPK2 decShare2)
  where
    len = length ssVSSPKs
    pos = abs $ p `mod` len
    s1@(encShare1, decShare1) = ssShares !! ssPos
    s2@(encShare2, decShare2) = ssShares !! pos
    vssPK1 = ssVSSPKs !! pos
    vssPK2 = ssVSSPKs !! ssPos

verifyShareMismatchingShares :: SharedSecrets -> Int -> Property
verifyShareMismatchingShares SharedSecrets {..} p =
    (vssPK1 /= vssPK2) ==>
    not (Crypto.verifyShare encShare1 vssPK1 decShare2)
  where
    len = length ssVSSPKs
    pos = abs $ p `mod` len
    (encShare1, _) = ssShares !! ssPos
    (_, decShare2) = ssShares !! pos
    vssPK1 = ssVSSPKs !! pos
    vssPK2 = ssVSSPKs !! ssPos

verifyProofGoodData :: SharedSecrets -> Bool
verifyProofGoodData SharedSecrets {..} =
    Crypto.verifySecretProof ssSecShare ssSecret ssSecProof

verifyProofBadSecShare :: SharedSecrets -> Crypto.SecretSharingExtra -> Property
verifyProofBadSecShare SharedSecrets {..} secShare =
    (ssSecShare /= secShare) ==>
    not (Crypto.verifySecretProof secShare ssSecret ssSecProof)

verifyProofBadSecret :: SharedSecrets -> Crypto.Secret -> Property
verifyProofBadSecret SharedSecrets {..} secret =
    (ssSecret /= secret) ==>
    not (Crypto.verifySecretProof ssSecShare secret ssSecProof)

verifyProofBadSecProof :: SharedSecrets -> Crypto.SecretProof -> Property
verifyProofBadSecProof SharedSecrets {..} secProof =
    (ssSecProof /= secProof) ==>
    not (Crypto.verifySecretProof ssSecShare ssSecret secProof)

recoverSecretSuccessfully :: SharedSecrets -> Property
recoverSecretSuccessfully SharedSecrets {..} =
    Crypto.recoverSecret ssThreshold triplesList === Just ssSecret
  where
    triplesList = zipWith (\(a,c) b -> (a,b,c)) ssShares ssVSSPKs

recoverSecBadThreshold :: SharedSecrets -> Integer -> Property
recoverSecBadThreshold SharedSecrets {..} rnd =
    (badThreshold > ssThreshold) ==>
    isNothing (Crypto.recoverSecret badThreshold triplesList)
  where
    maxThreshold = genericLength triplesList
    -- badThreshold is in ]actualThreshold, actualThreshold * 2]
    badThreshold = maxThreshold + (succ . abs $ rnd `mod` maxThreshold)
    triplesList = zipWith (\(a,c) b -> (a,b,c)) ssShares ssVSSPKs

matchingPassphraseWorks :: Crypto.PassPhrase -> Property
matchingPassphraseWorks passphrase = ioProperty $ do
    (_, key) <- Crypto.safeKeyGen passphrase
    Crypto.withSafeSigner key (return passphrase) (return . isJust)

mismatchingPassphraseFails
    :: Crypto.PassPhrase
    -> Crypto.PassPhrase
    -> Property
mismatchingPassphraseFails genPass signPass = ioProperty $ do
    (_, key) <- Crypto.safeKeyGen genPass
    Crypto.withSafeSigner key (return signPass) $ \signer ->
        return $ genPass /= signPass ==> property (isNothing signer)<|MERGE_RESOLUTION|>--- conflicted
+++ resolved
@@ -10,12 +10,8 @@
 import           Test.Hspec              (Expectation, Spec, describe, it, shouldBe,
                                           specify)
 import           Test.Hspec.QuickCheck   (prop)
-<<<<<<< HEAD
 import           Test.QuickCheck         (Arbitrary (..), Property, ioProperty, property,
                                           vector, (===), (==>))
-=======
-import           Test.QuickCheck         (Arbitrary (..), Property, vector, (===), (==>))
->>>>>>> e66982bc
 import           Test.QuickCheck.Monadic (assert, monadicIO, run)
 import           Universum
 
