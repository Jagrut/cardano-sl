-- | Vss related types and constructors for VssCertificate and VssCertificatesMap

module Pos.Core.Vss
       (
       -- * Reexports
         module Pos.Core.Vss.Types

       -- * Certificates
       , mkVssCertificate
       , recreateVssCertificate
       , checkCertSign
       , getCertId

       -- * Certificate maps
       -- ** Creating maps
       , mkVssCertificatesMap
       , mkVssCertificatesMapLossy
       , mkVssCertificatesMapSingleton
       -- ** Working with maps
       , validateVssCertificatesMap
       , memberVss
       , lookupVss
       , insertVss
       , deleteVss
       ) where

import           Universum

import           Control.Monad.Except            (MonadError (throwError))
import qualified Data.HashMap.Strict             as HM
import           Data.List.Extra                 (nubOrdOn)
import           Formatting                      (build, sformat, (%))
import           Serokell.Util                   (allDistinct)

import           Pos.Binary.Class                (AsBinary (..), Bi)
import           Pos.Core.Address                (addressHash)
import           Pos.Core.Configuration.Protocol (HasProtocolConstants)
import           Pos.Core.Types                  (EpochIndex, StakeholderId)
import           Pos.Core.Vss.Types
import           Pos.Crypto                      (PublicKey, SecretKey,
                                                  SignTag (SignVssCert), Signature,
                                                  VssPublicKey, checkSig, sign, toPublic)

-- | Make VssCertificate valid up to given epoch using 'SecretKey' to sign
-- data.
mkVssCertificate
    :: (HasProtocolConstants, Bi EpochIndex)
    => SecretKey
    -> AsBinary VssPublicKey
    -> EpochIndex
    -> VssCertificate
mkVssCertificate sk vk expiry =
    VssCertificate vk expiry signature (toPublic sk)
  where
    signature = sign SignVssCert sk (vk, expiry)

-- | Recreate 'VssCertificate' from its contents. This function main
-- 'fail' if data is invalid.
recreateVssCertificate
    :: (HasProtocolConstants, Bi EpochIndex, MonadFail m)
    => AsBinary VssPublicKey
    -> EpochIndex
    -> Signature (AsBinary VssPublicKey, EpochIndex)
    -> PublicKey
    -> m VssCertificate
recreateVssCertificate vssKey epoch sig pk =
    res <$
    (unless (checkCertSign res) $ fail "recreateVssCertificate: invalid sign")
  where
    res =
        VssCertificate
        { vcVssKey = vssKey
        , vcExpiryEpoch = epoch
        , vcSignature = sig
        , vcSigningKey = pk
        }

-- CHECK: @checkCertSign
-- | Check that the VSS certificate is signed properly
-- #checkPubKeyAddress
-- #checkSig
checkCertSign :: (HasProtocolConstants, Bi EpochIndex) => VssCertificate -> Bool
checkCertSign VssCertificate {..} =
    checkSig SignVssCert vcSigningKey (vcVssKey, vcExpiryEpoch) vcSignature

getCertId :: VssCertificate -> StakeholderId
getCertId = addressHash . vcSigningKey

-- Unexported but useful in the three functions below
toCertPair :: VssCertificate -> (StakeholderId, VssCertificate)
toCertPair vc = (getCertId vc, vc)

-- | Safe constructor of 'VssCertificatesMap'. It doesn't allow certificates
-- with duplicate signing keys or with duplicate 'vcVssKey's.
mkVssCertificatesMap
    :: MonadFail m
    => [VssCertificate] -> m VssCertificatesMap
mkVssCertificatesMap certs = do
    unless (allDistinct (map vcSigningKey certs)) $
        fail "mkVssCertificatesMap: two certs have the same signing key"
    unless (allDistinct (map vcVssKey certs)) $
        fail "mkVssCertificatesMap: two certs have the same VSS key"
    pure $ UnsafeVssCertificatesMap (HM.fromList (map toCertPair certs))

-- | A convenient constructor of 'VssCertificatesMap' that throws away
-- certificates with duplicate signing keys or with duplicate 'vcVssKey's.
mkVssCertificatesMapLossy :: [VssCertificate] -> VssCertificatesMap
mkVssCertificatesMapLossy =
    UnsafeVssCertificatesMap . HM.fromList .
    map toCertPair . nubOrdOn vcVssKey

-- | A map with a single certificate is always valid so this function is
-- safe to use in case you have one certificate and want to create a map
-- from it.
mkVssCertificatesMapSingleton :: VssCertificate -> VssCertificatesMap
mkVssCertificatesMapSingleton =
    UnsafeVssCertificatesMap . uncurry HM.singleton . toCertPair

-- | Return given 'VssCertificatesMap' if it's valid or an error if
-- it's not.
validateVssCertificatesMap ::
       MonadError Text m
    => VssCertificatesMap
    -> m VssCertificatesMap
<<<<<<< HEAD
validateVssCertificatesMap (UnsafeVssCertificatesMap certs) = do
    forM_ (HM.toList certs) $ \(k, v) ->
=======
validateVssCertificatesMap m = do
    forM_ (HM.toList m) $ \(k, v) ->
>>>>>>> 76d1e7d4
        when (getCertId v /= k) $
            throwError $ sformat
                ("wrong issuerPk set as key for delegation map: "%
                 "issuer id = "%build%", cert id = "%build)
                k (getCertId v)
    unless (allDistinct (map vcVssKey (toList certs))) $
        throwError "two certs have the same VSS key"
    pure (UnsafeVssCertificatesMap certs)

memberVss :: StakeholderId -> VssCertificatesMap -> Bool
memberVss id (UnsafeVssCertificatesMap m) = HM.member id m

lookupVss :: StakeholderId -> VssCertificatesMap -> Maybe VssCertificate
lookupVss id (UnsafeVssCertificatesMap m) = HM.lookup id m

-- | Insert a certificate into the map.
--
-- In order to preserve invariants, this function removes certificates with
-- our certificate's signing key / VSS key, if they exist. It also returns a
-- list of deleted certificates' keys.
insertVss :: VssCertificate
          -> VssCertificatesMap
          -> (VssCertificatesMap, [StakeholderId])
insertVss c (UnsafeVssCertificatesMap m) =
    ( UnsafeVssCertificatesMap $
      HM.insert (getCertId c) c $
      HM.filter (not . willBeDeleted) m
    , deleted
    )
  where
    willBeDeleted c2 = vcVssKey     c2 == vcVssKey     c
                    || vcSigningKey c2 == vcSigningKey c
    deleted = HM.keys $ HM.filter willBeDeleted m

deleteVss :: StakeholderId -> VssCertificatesMap -> VssCertificatesMap
deleteVss id (UnsafeVssCertificatesMap m) = UnsafeVssCertificatesMap (HM.delete id m)<|MERGE_RESOLUTION|>--- conflicted
+++ resolved
@@ -122,13 +122,8 @@
        MonadError Text m
     => VssCertificatesMap
     -> m VssCertificatesMap
-<<<<<<< HEAD
 validateVssCertificatesMap (UnsafeVssCertificatesMap certs) = do
     forM_ (HM.toList certs) $ \(k, v) ->
-=======
-validateVssCertificatesMap m = do
-    forM_ (HM.toList m) $ \(k, v) ->
->>>>>>> 76d1e7d4
         when (getCertId v /= k) $
             throwError $ sformat
                 ("wrong issuerPk set as key for delegation map: "%
