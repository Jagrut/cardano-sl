{-# LANGUAGE CPP                 #-}
{-# LANGUAGE ScopedTypeVariables #-}
{-# LANGUAGE ViewPatterns        #-}

-- | Serializable instances for Pos.Crypto.*

module Pos.Binary.Crypto () where

import           Universum

import qualified Cardano.Crypto.Wallet    as CC
import qualified Crypto.ECC.Edwards25519  as Ed25519
import           Crypto.Hash              (digestFromByteString, hashDigestSize)
import qualified Crypto.PVSS              as Pvss
import qualified Crypto.Sign.Ed25519      as EdStandard
import qualified Data.Binary              as Binary
import           Data.Binary.Get          (getByteString, label)
import           Data.Binary.Put          (putByteString)
import qualified Data.ByteArray           as ByteArray
import qualified Data.ByteString          as BS
import           Data.SafeCopy            (SafeCopy (..))
import           Formatting               (int, sformat, stext, (%))

import           Pos.Binary.Class         (AsBinary (..), Bi (..), getCopyBi, putCopyBi)
import           Pos.Crypto.Hashing       (AbstractHash (..), Hash, HashAlgorithm,
                                           WithHash (..), withHash)
<<<<<<< HEAD
import           Pos.Crypto.RedeemSigning (RedeemPublicKey (..), RedeemSecretKey (..),
                                           RedeemSignature (..))
import           Pos.Crypto.SafeSigning   (EncryptedSecretKey (..), PassPhrase)
=======
import           Pos.Crypto.HD            (HDAddressPayload (..))
import           Pos.Crypto.RedeemSigning (RedeemPublicKey (..), RedeemSecretKey (..),
                                           RedeemSignature (..))
import           Pos.Crypto.SafeSigning   (EncryptedSecretKey (..))
>>>>>>> 559dc01a
import           Pos.Crypto.SecretSharing (EncShare (..), Secret (..), SecretProof (..),
                                           SecretSharingExtra (..), Share (..),
                                           VssKeyPair (..), VssPublicKey (..))
import           Pos.Crypto.Signing       (ProxyCert (..), ProxySecretKey (..),
                                           ProxySignature (..), PublicKey (..),
                                           SecretKey (..), Signature (..), Signed (..))

instance Bi a => Bi (WithHash a) where
    put = put . whData
    get = withHash <$> get

instance Bi a => SafeCopy (WithHash a) where
    putCopy = putCopyBi
    getCopy = getCopyBi "WithHash"

----------------------------------------------------------------------------
-- Hashing
----------------------------------------------------------------------------

instance HashAlgorithm algo => Bi (AbstractHash algo a) where
    {-# SPECIALIZE instance Bi (Hash a) #-}
    get = label "AbstractHash" $ do
        bs <- getByteString $ hashDigestSize @algo $
              error "Pos.Crypto.Hashing.get: HashAlgorithm value is evaluated!"
        case digestFromByteString bs of
            -- It's impossible because getByteString will already fail if
            -- there weren't enough bytes available
            Nothing -> fail "Pos.Crypto.Hashing.get: impossible"
            Just x  -> return (AbstractHash x)
    put (AbstractHash h) =
        putByteString (ByteArray.convert h)

----------------------------------------------------------------------------
-- SecretSharing
----------------------------------------------------------------------------

#define BiPvss(T, PT) \
  instance Bi T where {\
    put = Binary.put ;\
    get = label "T" Binary.get }; \
  deriving instance Bi PT ;\

BiPvss (Pvss.PublicKey, VssPublicKey)
BiPvss (Pvss.KeyPair, VssKeyPair)
BiPvss (Pvss.Secret, Secret)
BiPvss (Pvss.DecryptedShare, Share)
BiPvss (Pvss.EncryptedShare, EncShare)
BiPvss (Pvss.Proof, SecretProof)

instance Binary.Binary SecretSharingExtra
instance Bi SecretSharingExtra where
    put = Binary.put
    get = Binary.get

deriving instance Bi (AsBinary SecretSharingExtra)

----------------------------------------------------------------------------
-- SecretSharing AsBinary
----------------------------------------------------------------------------

#define BiMacro(B, Bytes) \
  instance Bi (AsBinary B) where {\
    put (AsBinary bs) = putByteString bs ;\
    get = label "B (Bytes bytes)" $ AsBinary <$> getByteString Bytes}; \

BiMacro(VssPublicKey, 33)
BiMacro(Secret, 33)
BiMacro(Share, 101) --4+33+64
BiMacro(EncShare, 101)
BiMacro(SecretProof, 64)

----------------------------------------------------------------------------
-- Signing
----------------------------------------------------------------------------

secretKeyLength, publicKeyLength, signatureLength, chainCodeLength,
    encryptedKeyLength, passphraseLength :: Int
secretKeyLength = 32
publicKeyLength = 32
encryptedKeyLength = 96
signatureLength = 64
chainCodeLength = 32
passphraseLength = 32

putAssertLength :: Monad m => Text -> Int -> ByteString -> m ()
putAssertLength typeName expectedLength bs =
    when (BS.length bs /= expectedLength) $ error $
        sformat ("put@"%stext%": expected length "%int%", not "%int)
                typeName expectedLength (BS.length bs)

instance Bi Ed25519.PointCompressed where
    put (Ed25519.unPointCompressed -> k) = do
        putAssertLength "PointCompressed" publicKeyLength k
        putByteString k
    get = label "Ed25519.PointCompressed" $
        Ed25519.pointCompressed <$> getByteString publicKeyLength

instance Bi Ed25519.Scalar where
    put (Ed25519.unScalar -> k) = do
        putAssertLength "Scalar" secretKeyLength k
        putByteString k
    get = label "Ed25519.Scalar" $
        Ed25519.scalar <$> getByteString secretKeyLength

instance Bi Ed25519.Signature where
    put (Ed25519.Signature s) = do
        putAssertLength "Signature" signatureLength s
        putByteString s
    get = label "Ed25519.Signature" $
        Ed25519.Signature <$> getByteString signatureLength

instance Bi CC.ChainCode where
    put (CC.ChainCode c) = do
        putAssertLength "ChainCode" chainCodeLength c
        putByteString c
    get = label "CC.ChainCode" $
        CC.ChainCode <$> getByteString chainCodeLength

instance Bi CC.XPub where
    put (CC.unXPub -> kc) = do
        putAssertLength "XPub" (publicKeyLength + chainCodeLength) kc
        putByteString kc
    get = label "CC.XPub" $
        getByteString (publicKeyLength + chainCodeLength) >>=
        either fail pure . CC.xpub

instance Bi CC.XPrv where
    put (CC.unXPrv -> kc) = do
        putAssertLength "XPrv" encryptedKeyLength kc
        putByteString kc
    get = label "CC.XPrv" $
        getByteString encryptedKeyLength >>=
        either fail pure . CC.xprv

instance Bi CC.XSignature where
    put (CC.unXSignature -> bs) = do
        putAssertLength "XSignature" signatureLength bs
        putByteString bs
    get = label "CC.XSignature" $
        getByteString signatureLength >>=
        either fail pure . CC.xsignature

deriving instance Bi (Signature a)
deriving instance Bi PublicKey
deriving instance Bi SecretKey
deriving instance Bi EncryptedSecretKey

instance Bi a => Bi (Signed a) where
    put (Signed v s) = put (v,s)
    get = label "Signed" $ Signed <$> get <*> get

deriving instance Bi (ProxyCert w)

instance (Bi w) => Bi (ProxySecretKey w) where
    put (ProxySecretKey w iPk dPk cert) = put w >> put iPk >> put dPk >> put cert
    get = label "ProxySecretKey" $ liftM4 ProxySecretKey get get get get

instance (Bi w) => Bi (ProxySignature w a) where
    put ProxySignature{..} = do
        put pdOmega
        put pdDelegatePk
        put pdCert
        put pdSig
    get = label "ProxySignature" $ liftM4 ProxySignature get get get get

instance Bi PassPhrase where
    put pp = do
        let bs = BS.pack $ ByteArray.unpack pp
        putAssertLength "PassPhrase" passphraseLength bs
        putByteString bs
    get = label "PassPhrase" $
          ByteArray.pack . BS.unpack <$> getByteString passphraseLength

-------------------------------------------------------------------------------
-- Hierarchical derivation
-------------------------------------------------------------------------------
instance Binary.Binary HDAddressPayload
instance Bi HDAddressPayload

-------------------------------------------------------------------------------
-- Standard Ed25519 instances for ADA redeem keys
-------------------------------------------------------------------------------

standardSecretKeyLength, standardPublicKeyLength, standardSignatureLength :: Int
standardSecretKeyLength = 64
standardPublicKeyLength = 32
standardSignatureLength = 64

instance Bi EdStandard.PublicKey where
    put (EdStandard.PublicKey k) = do
        putAssertLength "PublicKey" standardPublicKeyLength k
        putByteString k
    get = label "EdStandard.PublicKey" $
        EdStandard.PublicKey <$> getByteString standardPublicKeyLength

instance Bi EdStandard.SecretKey where
    put (EdStandard.SecretKey k) = do
        putAssertLength "SecretKey" standardSecretKeyLength k
        putByteString k
    get = label "EdStandard.SecretKey" $
        EdStandard.SecretKey <$> getByteString standardSecretKeyLength

instance Bi EdStandard.Signature where
    put (EdStandard.Signature s) = do
        putAssertLength "Signature" standardSignatureLength s
        putByteString s
    get = label "EdStandard.Signature" $
        EdStandard.Signature <$> getByteString standardSignatureLength

deriving instance Bi RedeemPublicKey
deriving instance Bi RedeemSecretKey
deriving instance Bi (RedeemSignature a)<|MERGE_RESOLUTION|>--- conflicted
+++ resolved
@@ -24,16 +24,10 @@
 import           Pos.Binary.Class         (AsBinary (..), Bi (..), getCopyBi, putCopyBi)
 import           Pos.Crypto.Hashing       (AbstractHash (..), Hash, HashAlgorithm,
                                            WithHash (..), withHash)
-<<<<<<< HEAD
+import           Pos.Crypto.HD            (HDAddressPayload (..))
 import           Pos.Crypto.RedeemSigning (RedeemPublicKey (..), RedeemSecretKey (..),
                                            RedeemSignature (..))
 import           Pos.Crypto.SafeSigning   (EncryptedSecretKey (..), PassPhrase)
-=======
-import           Pos.Crypto.HD            (HDAddressPayload (..))
-import           Pos.Crypto.RedeemSigning (RedeemPublicKey (..), RedeemSecretKey (..),
-                                           RedeemSignature (..))
-import           Pos.Crypto.SafeSigning   (EncryptedSecretKey (..))
->>>>>>> 559dc01a
 import           Pos.Crypto.SecretSharing (EncShare (..), Secret (..), SecretProof (..),
                                            SecretSharingExtra (..), Share (..),
                                            VssKeyPair (..), VssPublicKey (..))
